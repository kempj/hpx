--- conflicted
+++ resolved
@@ -765,14 +765,9 @@
                 result_type;
 
             return hpx::make_exceptional_future<result_type>(
-<<<<<<< HEAD
-                    hpx::exception(hpx::bad_parameter,
-                        "array of targets is empty")
-=======
                 HPX_GET_EXCEPTION(bad_parameter,
                     "hpx::lcos::broadcast",
                     "empty list of targets for broadcast operation")
->>>>>>> c3b27dec
                 );
         }
 
@@ -822,12 +817,8 @@
         if (ids.empty())
         {
             HPX_THROW_EXCEPTION(hpx::bad_parameter,
-<<<<<<< HEAD
-                "hpx::lcos::broadcast_apply", "array of targets is empty");
-=======
                 "hpx::lcos::broadcast_apply",
                 "empty list of of targets for broadcast operation");
->>>>>>> c3b27dec
             return;
         }
 
