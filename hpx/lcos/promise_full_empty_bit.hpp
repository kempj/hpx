--- conflicted
+++ resolved
@@ -56,26 +56,7 @@
     {
         Data& operator[](int /*slot*/)
         {
-<<<<<<< HEAD
-            // set the received result, reset error status
-            if (slot < 0 || slot >= N) {
-                HPX_THROW_EXCEPTION(bad_parameter,
-                    "promise::set_data<Result, N>",
-                    "slot index out of range");
-                return;
-            }
-
-            try {
-                // store the value
-                data_[slot].set(data_type(
-                    traits::get_remote_result<Result, RemoteResult>::call(result)));
-            }
-            catch (hpx::exception const&) {
-                data_[slot].set(data_type(boost::current_exception()));
-            }
-=======
             return data_;
->>>>>>> 3ef933a3
         }
 
         Data const& operator[](int /*slot*/) const
@@ -146,32 +127,6 @@
             }
         }
 
-<<<<<<< HEAD
-        util::full_empty<data_type> data_[N];
-        components::managed_component<promise>* back_ptr_;
-    };
-
-    ///////////////////////////////////////////////////////////////////////////
-    // FIXME: Can't this be implemented with traits::get_remote_result?
-
-    /// A promise can be used by a single thread to invoke a (remote)
-    /// action and wait for the result. This specialization wraps the result
-    /// value (a gid_type) into a managed id_type.
-    template <int N>
-    class promise<naming::id_type, naming::gid_type, N>
-      : public lcos::base_lco_with_value<naming::id_type, naming::gid_type>
-    {
-    private:
-        // make sure N is in a reasonable range
-        BOOST_STATIC_ASSERT(N > 0);   // N must be greater than zero
-
-    protected:
-        typedef naming::id_type result_type;
-        typedef boost::exception_ptr error_type;
-        typedef boost::variant<result_type, error_type> data_type;
-
-=======
->>>>>>> 3ef933a3
     public:
         // This is the component id. Every component needs to have an embedded
         // enumerator 'value' which is used by the generic action implementation
@@ -269,21 +224,10 @@
             return set_data_impl(slot, boost::forward<RemoteResult>(result));
         }
 
-<<<<<<< HEAD
-            // store the value as a managed id
-            try {
-                data_[slot].set(data_type(
-                    naming::id_type(result, naming::id_type::managed)));
-            }
-            catch (hpx::exception const&) {
-                data_[slot].set(data_type(boost::current_exception()));
-            }
-=======
         template <typename T>
         void set_local_data(int slot, BOOST_FWD_REF(T) result)
         {
             return set_data_impl(slot, boost::forward<result_type>(result));
->>>>>>> 3ef933a3
         }
 
         // trigger the future with the given error condition
@@ -508,12 +452,8 @@
             return boost::move((*impl_)->get_data(0, ec));
         }
 
-<<<<<<< HEAD
-        void set(int slot, RemoteResult const& result)
-=======
         ///
         Result move_out(int slot, error_code& ec = throws) const
->>>>>>> 3ef933a3
         {
             detail::log_on_exit<wrapping_type> on_exit(impl_, ec);
             return boost::move((*impl_)->move_data(slot, ec));
@@ -524,14 +464,11 @@
             return boost::move((*impl_)->move_data(0, ec));
         }
 
-<<<<<<< HEAD
-=======
         ///
         void set(int slot, RemoteResult const& result)
         {
             return (*impl_)->set_data(slot, result);
         }
->>>>>>> 3ef933a3
         void set(RemoteResult const& result)
         {
             return (*impl_)->set_data(0, result);
