--- conflicted
+++ resolved
@@ -118,12 +118,6 @@
     inline bool
     apply_p(naming::id_type const& gid, threads::thread_priority priority,
         BOOST_PP_REPEAT(N, HPX_FWD_ARGS, _))
-<<<<<<< HEAD
-    {
-        // Determine whether the gid is local or remote
-        naming::address addr;
-        if (hpx::applier::get_applier().address_is_local(gid, addr)) {
-=======
     {
         // Determine whether the gid is local or remote
         naming::address addr;
@@ -145,17 +139,12 @@
         // Determine whether the gid is local or remote
         naming::address addr;
         if (agas::is_local_address_cached(gid, addr)) {
->>>>>>> 3ef933a3
             return apply_l_p<Action>(addr, priority,
                 BOOST_PP_REPEAT(N, HPX_FORWARD_ARGS, _));
         }
 
         // apply remotely
-<<<<<<< HEAD
-        return apply_r_p<Action>(addr, gid, priority,
-=======
         return apply_r_p_route<Action>(addr, gid, priority,
->>>>>>> 3ef933a3
             BOOST_PP_REPEAT(N, HPX_FORWARD_ARGS, _));
     }
 
@@ -165,8 +154,6 @@
     {
         return apply_p<Action>(gid, action_priority<Action>(),
             BOOST_PP_REPEAT(N, HPX_FORWARD_ARGS, _));
-<<<<<<< HEAD
-=======
     }
 
     template <typename Action, BOOST_PP_ENUM_PARAMS(N, typename Arg)>
@@ -176,7 +163,6 @@
     {
         return apply_p_route<Action>(gid, action_priority<Action>(), 
             BOOST_PP_REPEAT(N, HPX_FORWARD_ARGS, _));
->>>>>>> 3ef933a3
     }
 
     ///////////////////////////////////////////////////////////////////////////
@@ -228,8 +214,6 @@
     {
         return apply_r_p<Action>(addr, c, gid, action_priority<Action>(),
             BOOST_PP_REPEAT(N, HPX_FORWARD_ARGS, _));
-<<<<<<< HEAD
-=======
     }
 
     template <typename Action, BOOST_PP_ENUM_PARAMS(N, typename Arg)>
@@ -239,7 +223,6 @@
     {
         return apply_r_p_route<Action>(addr, c, gid, action_priority<Action>(),
             BOOST_PP_REPEAT(N, HPX_FORWARD_ARGS, _));
->>>>>>> 3ef933a3
     }
 
     template <typename Action, BOOST_PP_ENUM_PARAMS(N, typename Arg)>
@@ -268,12 +251,6 @@
     inline bool
     apply_p(actions::continuation* c, naming::id_type const& gid,
         threads::thread_priority priority, BOOST_PP_REPEAT(N, HPX_FWD_ARGS, _))
-<<<<<<< HEAD
-    {
-        // Determine whether the gid is local or remote
-        naming::address addr;
-        if (hpx::applier::get_applier().address_is_local(gid, addr)) {
-=======
     {
         // Determine whether the gid is local or remote
         naming::address addr;
@@ -295,17 +272,12 @@
         // Determine whether the gid is local or remote
         naming::address addr;
         if (agas::is_local_address_cached(gid, addr)) {
->>>>>>> 3ef933a3
             return apply_l_p<Action>(c, addr, priority,
                 BOOST_PP_REPEAT(N, HPX_FORWARD_ARGS, _));
         }
 
         // apply remotely
-<<<<<<< HEAD
-        return apply_r_p<Action>(addr, c, gid, priority,
-=======
         return apply_r_p_route<Action>(addr, c, gid, priority,
->>>>>>> 3ef933a3
             BOOST_PP_REPEAT(N, HPX_FORWARD_ARGS, _));
     }
 
@@ -316,8 +288,6 @@
     {
         return apply_p<Action>(c, gid, action_priority<Action>(),
             BOOST_PP_REPEAT(N, HPX_FORWARD_ARGS, _));
-<<<<<<< HEAD
-=======
     }
 
     template <typename Action, BOOST_PP_ENUM_PARAMS(N, typename Arg)>
@@ -327,7 +297,6 @@
     {
         return apply_p_route<Action>(c, gid, action_priority<Action>(),
             BOOST_PP_REPEAT(N, HPX_FORWARD_ARGS, _));
->>>>>>> 3ef933a3
     }
 
     template <typename Action, BOOST_PP_ENUM_PARAMS(N, typename Arg)>
@@ -338,8 +307,6 @@
     {
         return apply_r_p<Action>(addr, new actions::continuation(contgid),
             gid, priority, BOOST_PP_REPEAT(N, HPX_FORWARD_ARGS, _));
-<<<<<<< HEAD
-=======
     }
 
 
@@ -351,7 +318,6 @@
     {
         return apply_r_p_route<Action>(addr, new actions::continuation(contgid),
             gid, priority, BOOST_PP_REPEAT(N, HPX_FORWARD_ARGS, _));
->>>>>>> 3ef933a3
     }
 
     template <typename Action, BOOST_PP_ENUM_PARAMS(N, typename Arg)>
@@ -361,8 +327,6 @@
     {
         return apply_r_p<Action>(addr, new actions::continuation(contgid),
             gid, action_priority<Action>(), BOOST_PP_REPEAT(N, HPX_FORWARD_ARGS, _));
-<<<<<<< HEAD
-=======
     }
 
     template <typename Action, BOOST_PP_ENUM_PARAMS(N, typename Arg)>
@@ -372,7 +336,6 @@
     {
         return apply_r_p_route<Action>(addr, new actions::continuation(contgid),
             gid, action_priority<Action>(), BOOST_PP_REPEAT(N, HPX_FORWARD_ARGS, _));
->>>>>>> 3ef933a3
     }
 
     template <typename Action, BOOST_PP_ENUM_PARAMS(N, typename Arg)>
@@ -382,8 +345,6 @@
     {
         return apply<Action>(new actions::continuation(contgid),
             gid, priority, BOOST_PP_REPEAT(N, HPX_FORWARD_ARGS, _));
-<<<<<<< HEAD
-=======
     }
 
     template <typename Action, BOOST_PP_ENUM_PARAMS(N, typename Arg)>
@@ -393,7 +354,6 @@
     {
         return apply_route<Action>(new actions::continuation(contgid),
             gid, priority, BOOST_PP_REPEAT(N, HPX_FORWARD_ARGS, _));
->>>>>>> 3ef933a3
     }
 
     template <typename Action, BOOST_PP_ENUM_PARAMS(N, typename Arg)>
@@ -404,8 +364,6 @@
         return apply_p<Action>(new actions::continuation(contgid),
             gid, action_priority<Action>(), BOOST_PP_REPEAT(N, HPX_FORWARD_ARGS, _));
     }
-<<<<<<< HEAD
-=======
     
     template <typename Action, BOOST_PP_ENUM_PARAMS(N, typename Arg)>
     inline bool
@@ -415,7 +373,6 @@
         return apply_p_route<Action>(new actions::continuation(contgid),
             gid, action_priority<Action>(), BOOST_PP_REPEAT(N, HPX_FORWARD_ARGS, _));
     }
->>>>>>> 3ef933a3
 }}
 
 ///////////////////////////////////////////////////////////////////////////////
