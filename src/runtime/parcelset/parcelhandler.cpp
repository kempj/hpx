//  Copyright (c) 2007-2013 Hartmut Kaiser
//  Copyright (c) 2007      Richard D Guidry Jr
//  Copyright (c) 2011      Bryce Lelbach & Katelyn Kufahl
//
//  Distributed under the Boost Software License, Version 1.0. (See accompanying
//  file LICENSE_1_0.txt or copy at http://www.boost.org/LICENSE_1_0.txt)

#include <hpx/hpx_fwd.hpp>
#include <hpx/state.hpp>
#include <hpx/exception.hpp>
#include <hpx/util/portable_binary_iarchive.hpp>
#include <hpx/runtime/naming/resolver_client.hpp>
#include <hpx/runtime/parcelset/parcelhandler.hpp>
#include <hpx/runtime/threads/threadmanager.hpp>
#include <hpx/runtime/actions/continuation.hpp>
#include <hpx/runtime/applier/applier.hpp>
#include <hpx/lcos/local/counting_semaphore.hpp>
#include <hpx/include/performance_counters.hpp>
#include <hpx/performance_counters/counter_creators.hpp>

#include <string>
#include <algorithm>

#include <boost/version.hpp>
#include <boost/asio/io_service.hpp>
#include <boost/asio/buffer.hpp>
#include <boost/asio/read.hpp>
#include <boost/asio/write.hpp>
#include <boost/asio/ip/tcp.hpp>
#include <boost/ref.hpp>
#include <boost/bind.hpp>
#include <boost/thread.hpp>
#include <boost/thread/condition.hpp>
#include <boost/lambda/lambda.hpp>
#include <boost/format.hpp>
#include <boost/foreach.hpp>

///////////////////////////////////////////////////////////////////////////////
namespace hpx { namespace parcelset
{
    ///////////////////////////////////////////////////////////////////////////
    std::string get_connection_type_name(connection_type t)
    {
        switch(t) {
        case connection_tcpip:
            return "tcpip";

        case connection_shmem:
          return "shmem";

        case connection_portals4:
            return "portals4";

        default:
            break;
        }
        return "<unknown>";
    }

    ///////////////////////////////////////////////////////////////////////////
    // A parcel is submitted for transport at the source locality site to
    // the parcel set of the locality with the put-parcel command
    // This function is synchronous.

    struct wait_for_put_parcel
    {
        wait_for_put_parcel() : sema_(new lcos::local::counting_semaphore) {}

        wait_for_put_parcel(wait_for_put_parcel const& other)
            : sema_(other.sema_) {}

        void operator()(boost::system::error_code const&, std::size_t)
        {
            sema_->signal();
        }

        void wait()
        {
            sema_->wait();
        }

        boost::shared_ptr<lcos::local::counting_semaphore> sema_;
    };

    void parcelhandler::sync_put_parcel(parcel& p)
    {
        wait_for_put_parcel wfp;
        put_parcel(p, wfp);  // schedule parcel send
        wfp.wait();          // wait for the parcel to be sent
    }

    void parcelhandler::parcel_sink(parcel const& p)
    {
        // wait for thread-manager to become active
        while (tm_->status() & starting)
        {
            boost::this_thread::sleep(boost::get_system_time() +
                boost::posix_time::milliseconds(HPX_NETWORK_RETRIES_SLEEP));
        }

        // Give up if we're shutting down.
        if (tm_->status() & stopping)
        {
            LPT_(debug) << "parcel_sink: dropping late parcel";
            return;
        }

        parcels_->add_parcel(p);
    }

    parcelhandler::parcelhandler(naming::resolver_client& resolver,
            boost::shared_ptr<parcelport> pp, threads::threadmanager_base* tm,
            parcelhandler_queue_base* policy)
      : resolver_(resolver),
        pports_(connection_last),
        tm_(tm),
        parcels_(policy),
        use_alternative_parcelports_(false)
    {
        BOOST_ASSERT(parcels_);

        // AGAS v2 registers itself in the client before the parcelhandler
        // is booted.
        locality_ = resolver_.local_locality();

        parcels_->set_parcelhandler(this);

        attach_parcelport(pp, false);
    }

    // find and return the specified parcelport
    parcelport* parcelhandler::find_parcelport(connection_type type,
        error_code& ec) const
    {
        if (!pports_[type]) { //-V108
            HPX_THROWS_IF(ec, bad_parameter, "parcelhandler::find_parcelport",
                "cannot find parcelport for connection type " +
                    get_connection_type_name(type));
            return 0;
        }

        if (&ec != &throws)
            ec = make_success_code();

        return pports_[type].get(); //-V108
    }

    void parcelhandler::attach_parcelport(boost::shared_ptr<parcelport> pp,
        bool run)
    {
        // register our callback function with the parcelport
        pp->register_event_handler(boost::bind(&parcelhandler::parcel_sink, this, _1));

        // start the parcelport's thread pool
        if (run) pp->run(false);

        // add the new parcelport to the list of parcel-ports we care about
        pports_[pp->get_type()] = pp;
    }

    ///////////////////////////////////////////////////////////////////////////
    /// \brief Make sure the specified locality is not held by any
    /// connection caches anymore
    void parcelhandler::remove_from_connection_cache(naming::locality const& loc)
    {
        parcelport* pp = find_parcelport(loc.get_type());
        if (!pp) {
            HPX_THROW_EXCEPTION(network_error,
                "parcelhandler::remove_from_connection_cache",
                "cannot find parcelport for connection type " +
                    get_connection_type_name(loc.get_type()));
            return;
        }
        pp->remove_from_connection_cache(loc);
    }

    ///////////////////////////////////////////////////////////////////////////
    void parcelhandler::stop(bool blocking)
    {
        BOOST_FOREACH(boost::shared_ptr<parcelport> pp, pports_)
        {
            if (pp) pp->stop(blocking);
        }
    }

    naming::resolver_client& parcelhandler::get_resolver()
    {
        return resolver_;
    }

    bool parcelhandler::get_raw_remote_localities(
        std::vector<naming::gid_type>& locality_ids,
        components::component_type type) const
    {
        std::vector<naming::gid_type> allprefixes;
        error_code ec(lightweight);
        bool result = resolver_.get_localities(allprefixes, type, ec);
        if (ec || !result) return false;

        using boost::lambda::_1;
        std::remove_copy_if(allprefixes.begin(), allprefixes.end(),
            std::back_inserter(locality_ids), _1 == locality_);
        return !locality_ids.empty();
    }

    bool parcelhandler::get_raw_localities(
        std::vector<naming::gid_type>& locality_ids,
        components::component_type type, error_code& ec) const
    {
        bool result = resolver_.get_localities(locality_ids, type, ec);
        if (ec || !result) return false;

        return !locality_ids.empty();
    }

    connection_type parcelhandler::find_appropriate_connection_type(
        naming::locality dest)
    {
#if defined(HPX_USE_PARCELPORT_SHMEM)
        if (dest.get_type() == connection_tcpip) {
            // if destination is on the same network node, use shared memory
            // otherwise fall back to tcp
            if (use_alternative_parcelports_ && dest.get_address() == here().get_address())
            {
                if (pports_[connection_shmem])
                    return connection_shmem;
            }
            return connection_tcpip;
        }
#endif
        return dest.get_type();
    }

    // this function  will be called right after pre_main
    void parcelhandler::set_resolved_localities(
        std::vector<naming::locality> const& localities)
    {
#if defined(HPX_USE_PARCELPORT_SHMEM)
        std::string enable_shmem =
<<<<<<< HEAD
            get_config_entry("hpx.parcel.use_parcelport_shmem", "0");
=======
            get_config_entry("hpx.parcel.shmem.enable", "0");
>>>>>>> 646138da

        if (boost::lexical_cast<int>(enable_shmem)) {
            // we use the provided information to decide what types of parcel-ports
            // are needed

            // if there is just one locality, we need no additional network at all
            if (1 == localities.size())
                return;

            // if there are more localities sharing the same network node, we need
            // to instantiate the shmem parcel-port
            std::size_t here_count = 0;
            std::string here_(here().get_address());
            BOOST_FOREACH(naming::locality const& t, localities)
            {
                if (t.get_address() == here_)
                    ++here_count;
            }

            if (here_count > 1) {
                util::io_service_pool* pool =
                    pports_[connection_tcpip]->get_thread_pool("parcel_pool_tcp");
                BOOST_ASSERT(0 != pool);

                attach_parcelport(parcelport::create(
                    connection_shmem, hpx::get_config(),
                    pool->get_on_start_thread(), pool->get_on_stop_thread()));
            }
        }
#endif
    }

    /// Return the reference to an existing io_service
    util::io_service_pool* parcelhandler::get_thread_pool(char const* name)
    {
        util::io_service_pool* result = 0;
        BOOST_FOREACH(boost::shared_ptr<parcelport> pp, pports_)
        {
            if (pp) {
                result = pp->get_thread_pool(name);
                if (result) return result;
            }
        }
        return result;
    }

    void parcelhandler::rethrow_exception()
    {
        boost::exception_ptr exception;
        {
            // store last error for now only
            mutex_type::scoped_lock l(mtx_);
            boost::swap(exception, exception_);
        }

        if (exception) {
            // report any pending exception
            boost::rethrow_exception(exception);
        }
    }

    ///////////////////////////////////////////////////////////////////////////
    void parcelhandler::put_parcel(parcel& p, write_handler_type f)
    {
        rethrow_exception();

        // properly initialize parcel
        init_parcel(p);

        std::vector<naming::gid_type> const& gids = p.get_destinations();
        std::vector<naming::address>& addrs = p.get_destination_addrs();

        if (gids.empty()) {
            HPX_THROW_EXCEPTION(network_error, "parcelhandler::put_parcel",
                "no destination address given");
            return;
        }

        if (gids.size() != addrs.size()) {
            HPX_THROW_EXCEPTION(network_error, "parcelhandler::put_parcel",
                "inconsistent number of destination addresses");
            return;
        }

        if (1 == gids.size()) {
            if (!addrs[0])
                resolver_.resolve(gids[0], addrs[0]);
        }
        else {
            boost::dynamic_bitset<> locals;
            resolver_.resolve(gids, addrs, locals);
        }

        if (!p.get_parcel_id())
            p.set_parcel_id(parcel::generate_unique_id());

        // dispatch to the message handler which is associated with the
        // encapsulated action
        connection_type t = find_appropriate_connection_type(addrs[0].locality_);
        policies::message_handler* mh = p.get_message_handler();
        if (mh) {
            mh->put_parcel(find_parcelport(t), p, f);
            return;
        }

        find_parcelport(t)->put_parcel(p, f);
    }

    std::size_t parcelhandler::get_outgoing_queue_length(bool reset) const
    {
        std::size_t parcel_count = 0;
        BOOST_FOREACH(boost::shared_ptr<parcelport> pp, pports_)
        {
            if (pp) parcel_count += pp->get_pending_parcels_count(reset);
        }
        return parcel_count;
    }

    ///////////////////////////////////////////////////////////////////////////
    // default callback for put_parcel
    void parcelhandler::default_write_handler(
        boost::system::error_code const& ec, std::size_t)
    {
        if (ec) {
            boost::exception_ptr exception =
                hpx::detail::get_exception(hpx::exception(ec),
                    "parcelhandler::default_write_handler", __FILE__, __LINE__);

            // store last error for now only
            mutex_type::scoped_lock l(mtx_);
            exception_ = exception;
        }
    }

    ///////////////////////////////////////////////////////////////////////////
    // Performance counter data

    // number of parcels sent
    std::size_t parcelhandler::get_parcel_send_count(connection_type pp_type, bool reset) const
    {
        error_code ec(lightweight);
        parcelport* pp = find_parcelport(pp_type, ec);
        return pp ? pp->get_parcel_send_count(reset) : 0;
    }

    // number of messages sent
    std::size_t parcelhandler::get_message_send_count(connection_type pp_type, bool reset) const
    {
        error_code ec(lightweight);
        parcelport* pp = find_parcelport(pp_type, ec);
        return pp ? pp->get_message_send_count(reset) : 0;
    }

    // number of parcels received
    std::size_t parcelhandler::get_parcel_receive_count(connection_type pp_type, bool reset) const
    {
        error_code ec(lightweight);
        parcelport* pp = find_parcelport(pp_type, ec);
        return pp ? pp->get_parcel_receive_count(reset) : 0;
    }

    // number of messages received
    std::size_t parcelhandler::get_message_receive_count(connection_type pp_type, bool reset) const
    {
        error_code ec(lightweight);
        parcelport* pp = find_parcelport(pp_type, ec);
        return pp ? pp->get_message_receive_count(reset) : 0;
    }

    // the total time it took for all sends, from async_write to the
    // completion handler (nanoseconds)
    boost::int64_t parcelhandler::get_sending_time(connection_type pp_type, bool reset) const
    {
        error_code ec(lightweight);
        parcelport* pp = find_parcelport(pp_type, ec);
        return pp ? pp->get_sending_time(reset) : 0;
    }

    // the total time it took for all receives, from async_read to the
    // completion handler (nanoseconds)
    boost::int64_t parcelhandler::get_receiving_time(connection_type pp_type, bool reset) const
    {
        error_code ec(lightweight);
        parcelport* pp = find_parcelport(pp_type, ec);
        return pp ? pp->get_receiving_time(reset) : 0;
    }

    // the total time it took for all sender-side serialization operations
    // (nanoseconds)
    boost::int64_t parcelhandler::get_sending_serialization_time(connection_type pp_type, bool reset) const
    {
        error_code ec(lightweight);
        parcelport* pp = find_parcelport(pp_type, ec);
        return pp ? pp->get_sending_serialization_time(reset) : 0;
    }

    // the total time it took for all receiver-side serialization
    // operations (nanoseconds)
    boost::int64_t parcelhandler::get_receiving_serialization_time(connection_type pp_type, bool reset) const
    {
        error_code ec(lightweight);
        parcelport* pp = find_parcelport(pp_type, ec);
        return pp ? pp->get_receiving_serialization_time(reset) : 0;
    }

    // total data sent (bytes)
    std::size_t parcelhandler::get_data_sent(connection_type pp_type, bool reset) const
    {
        error_code ec(lightweight);
        parcelport* pp = find_parcelport(pp_type, ec);
        return pp ? pp->get_data_sent(reset) : 0;
    }

    // total data (uncompressed) sent (bytes)
    std::size_t parcelhandler::get_raw_data_sent(connection_type pp_type, bool reset) const
    {
        error_code ec(lightweight);
        parcelport* pp = find_parcelport(pp_type, ec);
        return pp ? pp->get_raw_data_sent(reset) : 0;
    }

    // total data received (bytes)
    std::size_t parcelhandler::get_data_received(connection_type pp_type, bool reset) const
    {
        error_code ec(lightweight);
        parcelport* pp = find_parcelport(pp_type, ec);
        return pp ? pp->get_data_received(reset) : 0;
    }

    // total data (uncompressed) received (bytes)
    std::size_t parcelhandler::get_raw_data_received(connection_type pp_type, bool reset) const
    {
        error_code ec(lightweight);
        parcelport* pp = find_parcelport(pp_type, ec);
        return pp ? pp->get_raw_data_received(reset) : 0;
    }

    // connection stack statistics
    boost::int64_t parcelhandler::get_connection_cache_statistics(
        connection_type pp_type, 
        parcelport::connection_cache_statistics_type stat_type, bool reset) const
    {
        error_code ec(lightweight);
        parcelport* pp = find_parcelport(pp_type, ec);
        return pp ? pp->get_connection_cache_statistics(stat_type, reset) : 0;
    }

    ///////////////////////////////////////////////////////////////////////////
    void parcelhandler::register_counter_types()
    {
        // register connection specific counters
        register_counter_types(connection_tcpip);
#if defined(HPX_HAVE_PARCELPORT_SHMEM)
        register_counter_types(connection_shmem);
#endif

        // register common counters
        HPX_STD_FUNCTION<boost::int64_t(bool)> incoming_queue_length(
            boost::bind(&parcelhandler::get_incoming_queue_length, this, ::_1));
        HPX_STD_FUNCTION<boost::int64_t(bool)> outgoing_queue_length(
            boost::bind(&parcelhandler::get_outgoing_queue_length, this, ::_1));

        performance_counters::generic_counter_type_data const counter_types[] =
        {
            { "/parcelqueue/length/receive",
              performance_counters::counter_raw,
              "returns the number current length of the queue of incoming parcels",
              HPX_PERFORMANCE_COUNTER_V1,
              boost::bind(&performance_counters::locality_raw_counter_creator,
                  _1, incoming_queue_length, _2),
              &performance_counters::locality_counter_discoverer,
              ""
            },
            { "/parcelqueue/length/send",
              performance_counters::counter_raw,
              "returns the number current length of the queue of outgoing parcels",
              HPX_PERFORMANCE_COUNTER_V1,
              boost::bind(&performance_counters::locality_raw_counter_creator,
                  _1, outgoing_queue_length, _2),
              &performance_counters::locality_counter_discoverer,
              ""
            }
        };
        performance_counters::install_counter_types(
            counter_types, sizeof(counter_types)/sizeof(counter_types[0]));
    }

    void parcelhandler::register_counter_types(connection_type pp_type)
    {
        HPX_STD_FUNCTION<boost::int64_t(bool)> num_parcel_sends(
            boost::bind(&parcelhandler::get_parcel_send_count, this, pp_type, ::_1));
        HPX_STD_FUNCTION<boost::int64_t(bool)> num_parcel_receives(
            boost::bind(&parcelhandler::get_parcel_receive_count, this, pp_type, ::_1));

        HPX_STD_FUNCTION<boost::int64_t(bool)> num_message_sends(
            boost::bind(&parcelhandler::get_message_send_count, this, pp_type, ::_1));
        HPX_STD_FUNCTION<boost::int64_t(bool)> num_message_receives(
            boost::bind(&parcelhandler::get_message_receive_count, this, pp_type, ::_1));

        HPX_STD_FUNCTION<boost::int64_t(bool)> sending_time(
            boost::bind(&parcelhandler::get_sending_time, this, pp_type, ::_1));
        HPX_STD_FUNCTION<boost::int64_t(bool)> receiving_time(
            boost::bind(&parcelhandler::get_receiving_time, this, pp_type, ::_1));

        HPX_STD_FUNCTION<boost::int64_t(bool)> sending_serialization_time(
            boost::bind(&parcelhandler::get_sending_serialization_time, this, pp_type, ::_1));
        HPX_STD_FUNCTION<boost::int64_t(bool)> receiving_serialization_time(
            boost::bind(&parcelhandler::get_receiving_serialization_time, this, pp_type, ::_1));

        HPX_STD_FUNCTION<boost::int64_t(bool)> data_sent(
            boost::bind(&parcelhandler::get_data_sent, this, pp_type, ::_1));
        HPX_STD_FUNCTION<boost::int64_t(bool)> data_received(
            boost::bind(&parcelhandler::get_data_received, this, pp_type, ::_1));

        HPX_STD_FUNCTION<boost::int64_t(bool)> data_raw_sent(
            boost::bind(&parcelhandler::get_raw_data_sent, this, pp_type, ::_1));
        HPX_STD_FUNCTION<boost::int64_t(bool)> data_raw_received(
            boost::bind(&parcelhandler::get_raw_data_received, this, pp_type, ::_1));

        HPX_STD_FUNCTION<boost::int64_t(bool)> cache_insertions(
            boost::bind(&parcelhandler::get_connection_cache_statistics,
                this, pp_type, parcelport::connection_cache_insertions, ::_1));
        HPX_STD_FUNCTION<boost::int64_t(bool)> cache_evictions(
            boost::bind(&parcelhandler::get_connection_cache_statistics,
                this, pp_type, parcelport::connection_cache_evictions, ::_1));
        HPX_STD_FUNCTION<boost::int64_t(bool)> cache_hits(
            boost::bind(&parcelhandler::get_connection_cache_statistics,
                this, pp_type, parcelport::connection_cache_hits, ::_1));
        HPX_STD_FUNCTION<boost::int64_t(bool)> cache_misses(
            boost::bind(&parcelhandler::get_connection_cache_statistics,
                this, pp_type, parcelport::connection_cache_misses, ::_1));

        std::string connection_type_name(get_connection_type_name(pp_type));
        performance_counters::generic_counter_type_data const counter_types[] =
        {
            { boost::str(boost::format("/parcels/count/%s/sent") % connection_type_name),
              performance_counters::counter_raw,
              boost::str(boost::format("returns the number of parcels sent using the %s "
                  "connection type for the referenced locality") % connection_type_name),
              HPX_PERFORMANCE_COUNTER_V1,
              boost::bind(&performance_counters::locality_raw_counter_creator,
                  _1, num_parcel_sends, _2),
              &performance_counters::locality_counter_discoverer,
              ""
            },
            { boost::str(boost::format("/parcels/count/%s/received") % connection_type_name),
               performance_counters::counter_raw,
              boost::str(boost::format("returns the number of parcels received using the %s "
                  "connection type for the referenced locality") % connection_type_name),
              HPX_PERFORMANCE_COUNTER_V1,
              boost::bind(&performance_counters::locality_raw_counter_creator,
                  _1, num_parcel_receives, _2),
              &performance_counters::locality_counter_discoverer,
              ""
            },
            { boost::str(boost::format("/messages/count/%s/sent") % connection_type_name),
              performance_counters::counter_raw,
              boost::str(boost::format("returns the number of messages sent using the %s "
                  "connection type for the referenced locality") % connection_type_name),
              HPX_PERFORMANCE_COUNTER_V1,
              boost::bind(&performance_counters::locality_raw_counter_creator,
                  _1, num_message_sends, _2),
              &performance_counters::locality_counter_discoverer,
              ""
            },
            { boost::str(boost::format("/messages/count/%s/received") % connection_type_name),
              performance_counters::counter_raw,
              boost::str(boost::format("returns the number of messages received using the %s "
                  "connection type for the referenced locality") % connection_type_name),
              HPX_PERFORMANCE_COUNTER_V1,
              boost::bind(&performance_counters::locality_raw_counter_creator,
                  _1, num_message_receives, _2),
              &performance_counters::locality_counter_discoverer,
              ""
            },

            { boost::str(boost::format("/data/time/%s/sent") % connection_type_name),
              performance_counters::counter_raw,
              boost::str(boost::format("returns the total time between the start of "
                  "each asynchronous write and the invocation of the write callback "
                  "using the %s connection type for the referenced locality") %
                      connection_type_name),
              HPX_PERFORMANCE_COUNTER_V1,
              boost::bind(&performance_counters::locality_raw_counter_creator,
                  _1, sending_time, _2),
              &performance_counters::locality_counter_discoverer,
              "ns"
            },
            { boost::str(boost::format("/data/time/%s/received") % connection_type_name),
              performance_counters::counter_raw,
              boost::str(boost::format("returns the total time between the start of "
                  "each asynchronous read and the invocation of the read callback "
                  "using the %s connection type for the referenced locality") %
                      connection_type_name),
              HPX_PERFORMANCE_COUNTER_V1,
              boost::bind(&performance_counters::locality_raw_counter_creator,
                  _1, receiving_time, _2),
              &performance_counters::locality_counter_discoverer,
              "ns"
            },
            { boost::str(boost::format("/serialize/time/%s/sent") % connection_type_name),
              performance_counters::counter_raw,
              boost::str(boost::format("returns the total time required to serialize "
                  "all sent parcels using the %s connection type for the referenced "
                  "locality") % connection_type_name),
              HPX_PERFORMANCE_COUNTER_V1,
              boost::bind(&performance_counters::locality_raw_counter_creator,
                  _1, sending_serialization_time, _2),
              &performance_counters::locality_counter_discoverer,
              "ns"
            },
            { boost::str(boost::format("/serialize/time/%s/received") % connection_type_name),
              performance_counters::counter_raw,
              boost::str(boost::format("returns the total time required to de-serialize "
                  "all received parcels using the %s connection type for the referenced "
                  "locality") % connection_type_name),
              HPX_PERFORMANCE_COUNTER_V1,
              boost::bind(&performance_counters::locality_raw_counter_creator,
                  _1, receiving_serialization_time, _2),
              &performance_counters::locality_counter_discoverer,
              "ns"
            },

            { boost::str(boost::format("/data/count/%s/sent") % connection_type_name),
              performance_counters::counter_raw,
              boost::str(boost::format("returns the amount of (uncompressed) parcel "
                  "argument data sent using the %s connection type by the referenced "
                  "locality") % connection_type_name),
              HPX_PERFORMANCE_COUNTER_V1,
              boost::bind(&performance_counters::locality_raw_counter_creator,
                  _1, data_raw_sent, _2),
              &performance_counters::locality_counter_discoverer,
              "bytes"
            },
            { boost::str(boost::format("/data/count/%s/received") % connection_type_name),
              performance_counters::counter_raw,
              boost::str(boost::format("returns the amount of (uncompressed) parcel "
                  "argument data received using the %s connection type by the referenced "
                  "locality") % connection_type_name),
              HPX_PERFORMANCE_COUNTER_V1,
              boost::bind(&performance_counters::locality_raw_counter_creator,
                  _1, data_raw_received, _2),
              &performance_counters::locality_counter_discoverer,
              "bytes"
            },
            { boost::str(boost::format("/serialize/count/%s/sent") % connection_type_name),
              performance_counters::counter_raw,
              boost::str(boost::format("returns the amount of parcel data (including "
                  "headers, possibly compressed) sent using the %s connection type "
                  "by the referenced locality") % connection_type_name),
              HPX_PERFORMANCE_COUNTER_V1,
              boost::bind(&performance_counters::locality_raw_counter_creator,
                  _1, data_sent, _2),
              &performance_counters::locality_counter_discoverer,
              "bytes"
            },
            { boost::str(boost::format("/serialize/count/%s/received") % connection_type_name),
              performance_counters::counter_raw,
              boost::str(boost::format("returns the amount of parcel data (including "
                  "headers, possibly compressed) received using the %s connection type "
                  "by the referenced locality") % connection_type_name),
              HPX_PERFORMANCE_COUNTER_V1,
              boost::bind(&performance_counters::locality_raw_counter_creator,
                  _1, data_received, _2),
              &performance_counters::locality_counter_discoverer,
              "bytes"
            },

            { boost::str(boost::format("/parcelport/count/%s/cache-insertions") % connection_type_name),
              performance_counters::counter_raw,
              boost::str(boost::format("returns the number of cache insertions while accessing "
                  "the connection cache for the %s connection type on the referenced "
                  "locality") % connection_type_name),
              HPX_PERFORMANCE_COUNTER_V1,
              boost::bind(&performance_counters::locality_raw_counter_creator,
                  _1, cache_insertions, _2),
              &performance_counters::locality_counter_discoverer,
              "bytes"
            },
            { boost::str(boost::format("/parcelport/count/%s/cache-evictions") % connection_type_name),
              performance_counters::counter_raw,
              boost::str(boost::format("returns the number of cache evictions while accessing "
                  "the connection cache for the %s connection type on the referenced "
                  "locality") % connection_type_name),
              HPX_PERFORMANCE_COUNTER_V1,
              boost::bind(&performance_counters::locality_raw_counter_creator,
                  _1, cache_evictions, _2),
              &performance_counters::locality_counter_discoverer,
              "bytes"
            },
            { boost::str(boost::format("/parcelport/count/%s/cache-hits") % connection_type_name),
              performance_counters::counter_raw,
              boost::str(boost::format("returns the number of cache hits while accessing "
                  "the connection cache for the %s connection type on the referenced "
                  "locality") % connection_type_name),
              HPX_PERFORMANCE_COUNTER_V1,
              boost::bind(&performance_counters::locality_raw_counter_creator,
                  _1, cache_hits, _2),
              &performance_counters::locality_counter_discoverer,
              "bytes"
            },
            { boost::str(boost::format("/parcelport/count/%s/cache-misses") % connection_type_name),
              performance_counters::counter_raw,
              boost::str(boost::format("returns the number of cache misses while accessing "
                  "the connection cache for the %s connection type on the referenced "
                  "locality") % connection_type_name),
              HPX_PERFORMANCE_COUNTER_V1,
              boost::bind(&performance_counters::locality_raw_counter_creator,
                  _1, cache_misses, _2),
              &performance_counters::locality_counter_discoverer,
              "bytes"
            }
        };
        performance_counters::install_counter_types(
            counter_types, sizeof(counter_types)/sizeof(counter_types[0]));
    }
}}
<|MERGE_RESOLUTION|>--- conflicted
+++ resolved
@@ -237,11 +237,7 @@
     {
 #if defined(HPX_USE_PARCELPORT_SHMEM)
         std::string enable_shmem =
-<<<<<<< HEAD
-            get_config_entry("hpx.parcel.use_parcelport_shmem", "0");
-=======
             get_config_entry("hpx.parcel.shmem.enable", "0");
->>>>>>> 646138da
 
         if (boost::lexical_cast<int>(enable_shmem)) {
             // we use the provided information to decide what types of parcel-ports
