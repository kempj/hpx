--- conflicted
+++ resolved
@@ -5,11 +5,7 @@
 
 #include <hpx/hpx_fwd.hpp>
 #include <hpx/runtime/parcelset/tcp/parcelport.hpp>
-<<<<<<< HEAD
 #if defined(HPX_USE_PARCELPORT_SHMEM)
-=======
-#if defined(HPX_HAVE_PARCELPORT_SHMEM)
->>>>>>> 75d952e4
 #  include <hpx/runtime/parcelset/shmem/parcelport.hpp>
 #endif
 #if defined(HPX_USE_PARCELPORT_WEBSOCKET)
@@ -36,11 +32,7 @@
 
         case connection_shmem:
             {
-<<<<<<< HEAD
 #if defined(HPX_USE_PARCELPORT_SHMEM)
-=======
-#if defined(HPX_HAVE_PARCELPORT_SHMEM)
->>>>>>> 75d952e4
                 // Create shmem based parcelport only if allowed by the 
                 // configuration info.
                 std::string enable_shmem = 
