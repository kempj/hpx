--- conflicted
+++ resolved
@@ -36,11 +36,7 @@
                 // Create shmem based parcelport only if allowed by the 
                 // configuration info.
                 std::string enable_shmem = 
-<<<<<<< HEAD
-                    cfg.get_entry("hpx.parcel.use_parcelport_shmem", "0");
-=======
                     cfg.get_entry("hpx.parcel.shmem.enable", "0");
->>>>>>> 646138da
 
                 if (boost::lexical_cast<int>(enable_shmem)) 
                 {
