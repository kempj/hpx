--- conflicted
+++ resolved
@@ -6,10 +6,7 @@
 ////////////////////////////////////////////////////////////////////////////////
 
 #include <hpx/runtime/naming/resolver_client.hpp>
-<<<<<<< HEAD
-=======
 #include <hpx/runtime/actions/continuation.hpp>
->>>>>>> 3ef933a3
 #include <hpx/runtime/agas/server/symbol_namespace.hpp>
 
 namespace hpx { namespace agas
@@ -130,7 +127,6 @@
         naming::gid_type raw_gid = it->second;
         naming::strip_credit_from_gid(raw_gid);
         naming::strip_credit_from_gid(gid);
-<<<<<<< HEAD
 
         // increase reference count
         if (raw_gid == gid)
@@ -147,24 +143,6 @@
             if (&ec != &throws)
                 ec = make_success_code();
 
-=======
-
-        // increase reference count
-        if (raw_gid == gid)
-        {
-            LAGAS_(info) << (boost::format(
-                "symbol_namespace::bind, key(%1%), gid(%2%), old_credit(%3%), "
-                "new_credit(%4%)")
-                % key % gid
-                % naming::get_credit_from_gid(it->second)
-                % (naming::get_credit_from_gid(it->second) + credits));
-
-            naming::add_credit_to_gid(it->second, credits);
-
-            if (&ec != &throws)
-                ec = make_success_code();
-
->>>>>>> 3ef933a3
             return response(symbol_ns_bind);
         }
 
