--- conflicted
+++ resolved
@@ -135,7 +135,7 @@
 
     runtime_mode get_runtime_mode_from_name(std::string const& mode)
     {
-        for (std::size_t i = 0; i < (runtime_mode_last + 1); ++i) {
+        for (std::size_t i = 0; i < runtime_mode_last; ++i) {
             if (mode == strings::runtime_mode_names[i])
                 return static_cast<runtime_mode>(i-1);
         }
@@ -579,8 +579,6 @@
         return runtime_support_.keep_factory_alive(type);
     }
 
-<<<<<<< HEAD
-=======
     template <typename SchedulingPolicy, typename NotificationPolicy>
     hpx::util::io_service_pool*
     runtime_impl<SchedulingPolicy, NotificationPolicy>::
@@ -598,7 +596,6 @@
         return 0;
     }
 
->>>>>>> 751812a1
     ///////////////////////////////////////////////////////////////////////////
     hpx::util::thread_specific_ptr<runtime *, runtime::tls_tag> runtime::runtime_;
 
@@ -906,17 +903,7 @@
     }
 
     ///////////////////////////////////////////////////////////////////////////
-<<<<<<< HEAD
-    HPX_EXPORT bool keep_factory_alive(components::component_type type)
-    {
-        return get_runtime().keep_factory_alive(type);
-    }
-
-    ///////////////////////////////////////////////////////////////////////////
-    HPX_EXPORT components::server::runtime_support* get_runtime_support_ptr()
-=======
     components::server::runtime_support* get_runtime_support_ptr()
->>>>>>> 751812a1
     {
         return reinterpret_cast<components::server::runtime_support*>(
             get_runtime().get_runtime_support_lva());
