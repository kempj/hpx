--- conflicted
+++ resolved
@@ -63,89 +63,7 @@
     // This function returns true if a batch environment was found.
     bool batch_environment::found_batch_environment() const
     {
-<<<<<<< HEAD
         return batch_name_ != "";
-=======
-        if (!nodefile.empty()) {
-            boost::asio::io_service io_service;
-            std::ifstream ifs(nodefile.c_str());
-            if (ifs.is_open()) {
-                if (debug_)
-                    std::cerr << "opened: " << nodefile << std::endl;
-
-                bool found_agas_host = false;
-                std::size_t agas_node_num = 0;
-                std::string line;
-                while (std::getline(ifs, line)) {
-                    if (!line.empty()) {
-                        if (debug_)
-                            std::cerr << "read: '" << line << "'" << std::endl;
-
-                        boost::asio::ip::tcp::endpoint ep =
-                            util::resolve_hostname(line, 0, io_service);
-
-                        if (!found_agas_host) {
-                            if ((agas_host.empty() && nodes_.empty()) ||
-                                line == agas_host)
-                            {
-                                agas_node_ = line;
-                                found_agas_host = true;
-                                agas_node_num_ = agas_node_num;
-                            }
-
-                            if (0 == nodes_.count(ep)) {
-                                if (debug_)
-                                    std::cerr << "incrementing agas_node_num"
-                                              << std::endl;
-                                ++agas_node_num;
-                            }
-                        }
-
-                        std::pair<std::string, std::size_t>& data = nodes_[ep];
-                        if (data.first.empty())
-                            data.first = line;
-                        ++data.second;
-                    }
-                }
-
-                // if an AGAS host is specified, it needs to be in the list
-                // of nodes participating in this run
-                if (!agas_host.empty() && !found_agas_host) {
-                    throw hpx::detail::command_line_error(
-                        "Requested AGAS host (" +
-                        agas_host + ") not found in node list");
-                }
-
-                if (debug_) {
-                    if (!agas_node_.empty()) {
-                        std::cerr << "using AGAS host: '" << agas_node_
-                                  << "' (node number " << agas_node_num_ << ")"
-                                  << std::endl;
-                    }
-
-                    std::cerr << "Nodes from file:" << std::endl;
-                    node_map_type::const_iterator end = nodes_.end();
-                    for (node_map_type::const_iterator it = nodes_.begin();
-                         it != end; ++it)
-                    {
-                        std::cerr << (*it).second.first << ": "
-                            << (*it).second.second << " (" << (*it).first
-                            << ")" << std::endl;
-                    }
-                }
-            }
-            else {
-                if (debug_)
-                    std::cerr << "failed opening: " << nodefile << std::endl;
-
-                // raise hard error if nodefile could not be opened
-                throw hpx::detail::command_line_error(boost::str(boost::format(
-                    "Could not open nodefile: '%s'") % nodefile));
-            }
-        }
-
-        return nodefile;
->>>>>>> cda7fdcb
     }
 
     // this function initializes the map of nodes from the given a list of nodes
@@ -226,71 +144,7 @@
     // the number of tasks run on this node.
     std::size_t batch_environment::retrieve_number_of_threads() const
     {
-<<<<<<< HEAD
         return num_threads_;
-=======
-        std::size_t result(-1);
-
-        char *slurm_cpus_on_node = std::getenv("SLURM_CPUS_ON_NODE");
-        if(slurm_cpus_on_node)
-        {
-            std::size_t slurm_num_cpus =
-                safe_lexical_cast<std::size_t>(slurm_cpus_on_node);
-            threads::topology const & top = threads::create_topology();
-            std::size_t num_pus = top.get_number_of_pus();
-
-            // Figure out if we got the number of logical cores (including
-            // hyper-threading) or just the number of physical cores.
-            char *slurm_cpus_per_task = std::getenv("SLURM_CPUS_PER_TASK");
-            if(slurm_num_cpus == num_pus)
-            {
-                if(slurm_cpus_per_task)
-                    return safe_lexical_cast<std::size_t>(slurm_cpus_per_task);
-                return num_pus / num_tasks_;
-            }
-
-            std::size_t num_cores = 0;
-            if(slurm_cpus_per_task)
-            {
-                num_cores = safe_lexical_cast<std::size_t>(slurm_cpus_per_task);
-            }
-            else
-            {
-                num_cores = slurm_num_cpus / num_tasks_;
-            }
-            HPX_ASSERT(num_cores <= top.get_number_of_cores());
-
-            result = 0;
-            for(std::size_t core = 0; core != num_cores; ++core)
-            {
-                result += top.get_number_of_core_pus(core);
-            }
-
-            return result;
-        }
-
-        if (!nodes_.empty()) {
-            // fall back to counting the number of occurrences of this node
-            // in the node-file
-            boost::asio::io_service io_service;
-            boost::asio::ip::tcp::endpoint ep = util::resolve_hostname(
-                host_name(), 0, io_service);
-
-            node_map_type::const_iterator it = nodes_.find(ep);
-            if (it == nodes_.end()) {
-                throw hpx::detail::command_line_error(
-                    "Cannot retrieve number of OS threads "
-                    "for host_name: " + host_name());
-            }
-            result = (*it).second.second / num_tasks_;
-        }
-        if (debug_ && result != std::size_t(-1)) {
-            std::cerr
-                << "retrieve_number_of_threads (repeat count of node/num_tasks): "
-                << result << std::endl;
-        }
-        return result;
->>>>>>> cda7fdcb
     }
 
     // The number of localities is either one (if no PBS information
