--- conflicted
+++ resolved
@@ -1,25 +1,21 @@
-# Copyright (c) 2011 Bryce Adelstein-Lelbach
+# Copyright (c) 2011      Matt Anderson
 #
 # Distributed under the Boost Software License, Version 1.0. (See accompanying
 # file LICENSE_1_0.txt or copy at http://www.boost.org/LICENSE_1_0.txt)
 
-add_subdirectory(element)
+# just recurse into all components subdirectories and execute the scripts there
+set(subdirs
+    random_mem_access)
 
-set(sources ${subdir}_client.cpp)
+# for all targets specified above
+foreach(subdir ${subdirs})
+  add_subdirectory(${subdir})
 
-source_group("Source Files" FILES random_mem_access_client.cpp)
+  set(sources
+      ${subdir}_client.cpp)
 
-add_hpx_executable(random_mem_access_client
-  MODULE random_mem_access
-  SOURCES random_mem_access_client.cpp
-  DEPENDENCIES random_mem_access_element_component
-               distributing_factory_component
-               iostreams_component)
+  source_group("Source Files" FILES ${sources})
 
-<<<<<<< HEAD
-add_hpx_pseudo_dependencies(examples.random_mem_access
-                            random_mem_access_client_exe)
-=======
   set(dependencies
       distributing_factory_component)
 
@@ -41,4 +37,3 @@
   add_hpx_pseudo_dependencies(examples.random_mem_access.${subdir}
                               ${subdir}_client_exe)
 endforeach()
->>>>>>> 3ef933a3
