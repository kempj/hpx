--- conflicted
+++ resolved
@@ -35,13 +35,8 @@
 
         /// Create a new partition instance on a specific locality and
         /// initialize it synchronously.
-<<<<<<< HEAD
-        /// 
-        /// \param gid [in] The locality where the partition should be created. 
-=======
         ///
         /// \param gid [in] The locality where the partition should be created.
->>>>>>> 3ef933a3
         partition3d(hpx::naming::id_type const& gid, std::string const& datafilename,
                 dimension const& dimx, dimension const& dimy, dimension const& dimz)
           : base_type(sheneos::stubs::partition3d::create_sync(gid))
@@ -49,11 +44,7 @@
             init(datafilename, dimx, dimy, dimz);
         }
 
-<<<<<<< HEAD
-        /// Connect to an existing partition instance. 
-=======
         /// Connect to an existing partition instance.
->>>>>>> 3ef933a3
         partition3d(hpx::naming::id_type const& gid)
           : base_type(gid)
         {}
@@ -75,20 +66,12 @@
         }
 
         /// Asynchronously perform an interpolation on this partition.
-<<<<<<< HEAD
-        /// 
-=======
         ///
->>>>>>> 3ef933a3
         /// \param ye        [in] Electron fraction.
         /// \param temp      [in] Temperature.
         /// \param rho       [in] Rest mass density of the plasma.
         /// \param eosvalues [in] The EOS values to interpolate. Must be
-<<<<<<< HEAD
-        ///                  in the range of this partition. 
-=======
         ///                  in the range of this partition.
->>>>>>> 3ef933a3
         hpx::lcos::promise<std::vector<double> >
         interpolate_async(double ye, double temp, double rho,
             boost::uint32_t eosvalues)
@@ -98,20 +81,12 @@
         }
 
         /// Synchronously perform an interpolation on this partition.
-<<<<<<< HEAD
-        /// 
-=======
         ///
->>>>>>> 3ef933a3
         /// \param ye        [in] Electron fraction.
         /// \param temp      [in] Temperature.
         /// \param rho       [in] Rest mass density of the plasma.
         /// \param eosvalues [in] The EOS values to interpolate. Must be
-<<<<<<< HEAD
-        ///                  in the range of this partition. 
-=======
         ///                  in the range of this partition.
->>>>>>> 3ef933a3
         std::vector<double> interpolate(double ye, double temp, double rho,
             boost::uint32_t eosvalues)
         {
