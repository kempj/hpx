# Copyright (c) 2007-2012 Hartmut Kaiser
# Copyright (c) 2007-2008 Chirag Dekate
# Copyright (c)      2011 Bryce Lelbach
# Copyright (c)      2011 Vinay C Amatya
#
# Distributed under the Boost Software License, Version 1.0. (See accompanying
# file LICENSE_1_0.txt or copy at http://www.boost.org/LICENSE_1_0.txt)

# We require at least CMake V2.8.4
cmake_minimum_required(VERSION 2.8.4 FATAL_ERROR)
<<<<<<< HEAD
=======

# Overrides must go before the project() statement, otherwise they are ignored.
>>>>>>> 3ef933a3

################################################################################
# Build type 
################################################################################
if(NOT CMAKE_BUILD_TYPE)
  set(CMAKE_BUILD_TYPE "Release" CACHE STRING "Configuration type" FORCE)
endif()

set(CMAKE_CONFIGURATION_TYPES "${CMAKE_BUILD_TYPE}" CACHE STRING "Configuration types" FORCE)

################################################################################
# C++ overrides
################################################################################
set(CMAKE_USER_MAKE_RULES_OVERRIDE_CXX
    "${CMAKE_SOURCE_DIR}/cmake/HPX_CXXOverrides.cmake")

################################################################################
# project metadata
################################################################################
project(hpx CXX)

set(HPX_MAJOR_VERSION 0)
set(HPX_MINOR_VERSION 8)
set(HPX_PATCH_LEVEL   0)
set(HPX_VERSION "${HPX_MAJOR_VERSION}.${HPX_MINOR_VERSION}.${HPX_PATCH_LEVEL}")
set(HPX_SOVERSION ${HPX_MAJOR_VERSION})

if(MSVC)
  set_property(GLOBAL PROPERTY USE_FOLDERS ON)
endif()

################################################################################
# CMake configuration
################################################################################
set(CMAKE_MODULE_PATH ${hpx_SOURCE_DIR}/cmake)

# include additional macro definitions
include(HPX_Utils)

include(HPX_Distclean)

hpx_force_out_of_tree_build("This project requires an out-of-source-tree build. See README.rst. Clean your CMake cache and CMakeFiles if this message persists.")

if(NOT HPX_CMAKE_LOGLEVEL)
  set(HPX_CMAKE_LOGLEVEL "WARN")
endif()

################################################################################
<<<<<<< HEAD
=======
# Build type
################################################################################
if(NOT CMAKE_BUILD_TYPE)
  set(CMAKE_BUILD_TYPE "Release" CACHE STRING "Configuration type (one of Debug, RelWithDebInfo, Release, MinSizeRel)" FORCE)
endif()

# reconfigure Boost library information if configuration type has been
# changed since last configure
if(CMAKE_BUILD_TYPE AND NOT (CMAKE_BUILD_TYPE STREQUAL CMAKE_CONFIGURATION_TYPES))
  set(BOOST_VERSION_SEARCHED OFF CACHE INTERNAL "Found Boost version" FORCE)
  set(BOOST_SEARCHED OFF CACHE INTERNAL "Found Boost libraries" FORCE)
endif()

# Set CMAKE_CONFIGURATION_TYPES if not already set
# On MSVC force CMAKE_CONFIGURATION_TYPES to be the same as CMAKE_BUILD_TYPE
# (at least for now, until we figure out how to use multiple build types in
# the same project).
if((NOT MSVC AND NOT CMAKE_CONFIGURATION_TYPES) OR MSVC)
  set(CMAKE_CONFIGURATION_TYPES "${CMAKE_BUILD_TYPE}" CACHE INTERNAL "Configuration types" FORCE)
endif()

################################################################################
# Fortran compiler detection
################################################################################
include(HPX_FortranCompiler)

################################################################################
>>>>>>> 3ef933a3
# search path configuration
################################################################################
include_directories(${hpx_SOURCE_DIR})
include_directories(${hpx_SOURCE_DIR}/external/atomic)
include_directories(${hpx_SOURCE_DIR}/external/cache)
include_directories(${hpx_SOURCE_DIR}/external/coroutine)
include_directories(${hpx_SOURCE_DIR}/external/endian)
include_directories(${hpx_SOURCE_DIR}/external/logging)
include_directories(${hpx_SOURCE_DIR}/external/lockfree)
include_directories(${hpx_SOURCE_DIR}/external/plugin)
include_directories(${hpx_SOURCE_DIR}/external/backtrace)
link_directories(${CMAKE_BINARY_DIR}/lib/hpx)

################################################################################
# Boost configuration
################################################################################

# Boost.Chrono is in newer versions of Boost
hpx_option(HPX_INTERNAL_CHRONO BOOL "Use HPX's internal version of Boost.Chrono (default: OFF)" OFF ADVANCED)

# Boost.Move is in newer versions of Boost
hpx_option(HPX_INTERNAL_MOVE BOOL "Use HPX's internal version of Boost.Move (default: OFF)" OFF ADVANCED)

# this cmake module will snag the Boost version we'll be using (which we need
# to know to specify the Boost libraries that we want to look for).
find_package(HPX_BoostVersion)

if(NOT BOOST_VERSION_FOUND)
  hpx_error("boost" "Failed to locate Boost.")
endif()

if(NOT MSVC AND ${BOOST_MINOR_VERSION} LESS 47)
  hpx_warn("boost" "Applications will segfault at shutdown with this version of Boost, please use 1.47.0 or higher.")
endif()

###############################################################################
# Boost libraries which are always used from the installed version
set(BOOST_LIBRARIES date_time
                    filesystem
                    program_options
                    regex
                    serialization
                    system
                    thread)

# Decide whether to use internal version of Boost.Chrono
if(${BOOST_MINOR_VERSION} LESS 47)
  hpx_warn("boost" "Using internal version of Boost.Chrono, setting HPX_INTERNAL_CHRONO=ON.")
  set(HPX_INTERNAL_CHRONO ON CACHE BOOL "Use HPX's internal version of Boost.Chrono (default: OFF)" FORCE)
endif()

if(${HPX_INTERNAL_CHRONO})
  add_definitions(-DHPX_INTERNAL_CHRONO)
  add_definitions(-DBOOST_CHRONO_NO_LIB)
  include_directories(${hpx_SOURCE_DIR}/external/chrono)
else()
  set(BOOST_LIBRARIES ${BOOST_LIBRARIES} chrono)
endif()

# Decide whether to use internal version of Boost.Move
if(${BOOST_MINOR_VERSION} LESS 48)
  hpx_warn("boost" "Using internal version of Boost.Move, setting HPX_INTERNAL_MOVE=ON.")
  set(HPX_INTERNAL_MOVE ON CACHE BOOL "Use HPX's internal version of Boost.Move (default: OFF)" FORCE)
endif()

if(${HPX_INTERNAL_MOVE})
  add_definitions(-DHPX_INTERNAL_MOVE)
  include_directories(${hpx_SOURCE_DIR}/external/move)
endif()

# We have a patched version of FindBoost loosely based on the one that Kitware ships
find_package(HPX_Boost)

include_directories(${BOOST_INCLUDE_DIR})
link_directories(${BOOST_LIBRARY_DIR})

# Boost preprocessor definitions
add_definitions(-DBOOST_PARAMETER_MAX_ARITY=7)
add_definitions(-DBOOST_COROUTINE_USE_ATOMIC_COUNT)
add_definitions(-DBOOST_COROUTINE_ARG_MAX=2)
if(NOT MSVC)
  add_definitions(-DBOOST_COROUTINE_NO_SEPARATE_CALL_SITES)
endif()
add_definitions(-DBOOST_LOG_NO_TSS)
add_definitions(-DBOOST_LOG_NO_TS)
add_definitions(-DBOOST_BIGINT_HAS_NATIVE_INT64)
add_definitions(-DBOOST_PLUGIN_PREFIX=hpx)

# disable usage of std::atomics in lockfree
add_definitions(-DBOOST_NO_0X_HDR_ATOMIC)

################################################################################
# Compiler detection code
################################################################################

# C++
hpx_include(GCCVersion)

<<<<<<< HEAD
if(GCC_VERSION AND NOT APPLE)
  hpx_info("compiler" "Compiler reports compatibility with GCC version ${GCC_VERSION_STR}")
=======
if(GCC_VERSION AND NOT ("${CMAKE_CXX_COMPILER_ID}" STREQUAL "Clang"))
  hpx_info("gcc_config" "Compiler reports compatibility with GCC version ${GCC_VERSION_STR}")
>>>>>>> 3ef933a3

  if(040406 GREATER ${GCC_VERSION})
    hpx_error("compiler" "Linux GCC (4.4.6, 4.5.3, 4.6.1 or 4.6.2) or MSVC x64 2010 SP1 is required to build HPX.")
  endif()
<<<<<<< HEAD
elseif(NOT MSVC10 OR NOT CMAKE_CL_64)
  hpx_error("compiler" "Linux GCC (4.4.6, 4.5.3, 4.6.1 or 4.6.2) or MSVC x64 2010 SP1 is required to build HPX.")
=======
elseif(MSVC)
  if(NOT MSVC10)
    hpx_error("msvc_config" "MSVC x64 2010 or higher is required.")
  elseif(NOT CMAKE_CL_64)
    hpx_warn("msvc_config" "MSVC 2010 (32Bit) will compile but will fail running larger applications because of limitations in the Windows OS.")
  endif()
endif()

# Fortran
if(CMAKE_Fortran_COMPILER)
  hpx_include(GFortranVersion)
  if(GFORTRAN_VERSION)
    hpx_info("gfortran_config" "Compiler reports compatibility with gfortran version ${GFORTRAN_VERSION_STR}")
  endif()
>>>>>>> 3ef933a3
endif()

hpx_include(CompilerFlags)

################################################################################
# SVN revision detection
################################################################################
include(HPX_SVNRevision)

################################################################################
# Installation configuration
################################################################################
hpx_option(HPX_NO_INSTALL BOOL "Build hpx applications so that they can be run without installation (default: OFF)." OFF ADVANCED)

if(NOT HPX_NO_INSTALL)
  # for backwards compatibility
  if(CMAKE_PREFIX)
    set(CMAKE_INSTALL_PREFIX "${CMAKE_PREFIX}")
  endif()

  if(NOT CMAKE_INSTALL_PREFIX)
    if(UNIX)
      set(CMAKE_INSTALL_PREFIX "/opt/hpx" CACHE PATH "Prefix prepended to install directories.")
    else()
      set(CMAKE_INSTALL_PREFIX "C:/Program Files/hpx" CACHE PATH "Prefix prepended to install directories.")
    endif()
  endif()

  set(CMAKE_INSTALL_PREFIX "${CMAKE_INSTALL_PREFIX}"
    CACHE PATH "Where to install ${PROJECT_NAME} (default: /opt/hpx for POSIX, C:/Program Files/hpx for Windows)." FORCE)

  hpx_info("install" "Install root is ${CMAKE_INSTALL_PREFIX}.")
endif()

################################################################################
# HPX_PREFIX
################################################################################
# If you want to run hpx applications without installing them, set this to
# ${CMAKE_BINARY_DIR} when using Makefiles or
# ${CMAKE_BINARY_DIR}/$(Configuration) when using Visual Studio
if(HPX_NO_INSTALL)
  if(MSVC)
      set(CMAKE_INSTALL_PREFIX "${CMAKE_BINARY_DIR}/$(Configuration)" CACHE PATH "Prefix prepended to install directories." FORCE)
      set(HPX_PREFIX "${CMAKE_BINARY_DIR}/$(Configuration)" CACHE PATH "Where the hpx applications look for component dlls" FORCE)
  else()
      set(HPX_PREFIX "${CMAKE_BINARY_DIR}" CACHE PATH "Where the hpx applications look for component dlls" FORCE)
  endif()
else()
  set(HPX_PREFIX "${CMAKE_INSTALL_PREFIX}" CACHE PATH "Where the hpx applications look for component dlls" FORCE)
endif()

add_definitions("-DHPX_PREFIX=\"${HPX_PREFIX}\"")

# Make sure the specified build type is valid
if(NOT MSVC AND
   NOT ("${CMAKE_BUILD_TYPE}" STREQUAL "Debug" OR
        "${CMAKE_BUILD_TYPE}" STREQUAL "RelWithDebInfo" OR
        "${CMAKE_BUILD_TYPE}" STREQUAL "MinSizeRel" OR
        "${CMAKE_BUILD_TYPE}" STREQUAL "Release"))
  hpx_error("build_type" "\"${CMAKE_BUILD_TYPE}\" is not a valid build type, must be Debug, Release, RelWithDebInfo, or MinSizeRel.")
endif()

if(MSVC)
  set(CMAKE_RUNTIME_OUTPUT_DIRECTORY_RELEASE ${CMAKE_BINARY_DIR}/Release/bin)
  set(CMAKE_LIBRARY_OUTPUT_DIRECTORY_RELEASE ${CMAKE_BINARY_DIR}/Release/lib/hpx)
  set(CMAKE_ARCHIVE_OUTPUT_DIRECTORY_RELEASE ${CMAKE_BINARY_DIR}/Release/lib/hpx)
  set(CMAKE_RUNTIME_OUTPUT_DIRECTORY_DEBUG ${CMAKE_BINARY_DIR}/Debug/bin)
  set(CMAKE_LIBRARY_OUTPUT_DIRECTORY_DEBUG ${CMAKE_BINARY_DIR}/Debug/lib/hpx)
  set(CMAKE_ARCHIVE_OUTPUT_DIRECTORY_DEBUG ${CMAKE_BINARY_DIR}/Debug/lib/hpx)
  set(CMAKE_RUNTIME_OUTPUT_DIRECTORY_MINSIZEREL ${CMAKE_BINARY_DIR}/MinSizeRel/bin)
  set(CMAKE_LIBRARY_OUTPUT_DIRECTORY_MINSIZEREL ${CMAKE_BINARY_DIR}/MinSizeRel/lib/hpx)
  set(CMAKE_ARCHIVE_OUTPUT_DIRECTORY_MINSIZEREL ${CMAKE_BINARY_DIR}/MinSizeRel/lib/hpx)
  set(CMAKE_RUNTIME_OUTPUT_DIRECTORY_RELWITHDEBINFO ${CMAKE_BINARY_DIR}/RelWithDebInfo/bin)
  set(CMAKE_LIBRARY_OUTPUT_DIRECTORY_RELWITHDEBINFO ${CMAKE_BINARY_DIR}/RelWithDebInfo/lib/hpx)
  set(CMAKE_ARCHIVE_OUTPUT_DIRECTORY_RELWITHDEBINFO ${CMAKE_BINARY_DIR}/RelWithDebInfo/lib/hpx)
else()
  set(CMAKE_RUNTIME_OUTPUT_DIRECTORY ${CMAKE_BINARY_DIR}/bin)
  set(CMAKE_LIBRARY_OUTPUT_DIRECTORY ${CMAKE_BINARY_DIR}/lib/hpx)
  set(CMAKE_ARCHIVE_OUTPUT_DIRECTORY ${CMAKE_BINARY_DIR}/lib/hpx)
endif()

################################################################################
# RPATH configuration
################################################################################
set(CMAKE_SKIP_BUILD_RPATH TRUE)
if(NOT HPX_NO_INSTALL)
  set(CMAKE_BUILD_WITH_INSTALL_RPATH TRUE)
  set(CMAKE_INSTALL_RPATH "${CMAKE_INSTALL_PREFIX}/lib/hpx:${CMAKE_BINARY_DIR}/bin")
  set(CMAKE_INSTALL_RPATH_USE_LINK_PATH TRUE)
endif()

################################################################################
# C++11 configuration
################################################################################
hpx_option(HPX_CXX11 BOOL "Use C++11 support, if available (default: ON)" ON)

if(HPX_CXX11)
  add_definitions(-DHPX_HAVE_CXX11)
endif()

################################################################################
<<<<<<< HEAD
=======
# SDF output
################################################################################
find_package(HPX_RNPL)

################################################################################
# LORENE
################################################################################
find_package(HPX_LORENE)

################################################################################
# GSL
################################################################################
find_package(HPX_GSL)

################################################################################
# LAPACK
################################################################################
find_package(HPX_LAPACK)

################################################################################
# BLAS
################################################################################
find_package(HPX_BLAS)

################################################################################
>>>>>>> 3ef933a3
# HDF5 output
################################################################################
find_package(HPX_HDF5)
# verify thread safety
hpx_check_for_thread_safe_hdf5(HDF5_THREAD_SAFE)

################################################################################
# PAPI event counters
################################################################################
find_package(HPX_PAPI)
if(PAPI_FOUND)
  include_directories(${PAPI_INCLUDE_DIR})
  link_directories(${PAPI_LIBRARY_DIR})
  set(hpx_RUNTIME_LIBRARIES ${hpx_RUNTIME_LIBRARIES} ${PAPI_LIBRARY})
endif()

################################################################################
# hwloc
################################################################################
find_package(HPX_Hwloc)
if(HWLOC_FOUND)
  include_directories(${HWLOC_INCLUDE_DIR})
  link_directories(${HWLOC_LIBRARY_DIR})
  add_definitions(-DHPX_HAVE_HWLOC)
  set(hpx_RUNTIME_LIBRARIES ${hpx_RUNTIME_LIBRARIES} ${HWLOC_LIBRARY})
endif()

################################################################################
# Qthreads (for benchmark comparisons)
################################################################################
find_package(HPX_Qthreads)

################################################################################
# TBB (for benchmark comparisons)
################################################################################
find_package(HPX_TBB)

################################################################################
# ETI SWARM (for benchmark comparisons)
################################################################################
find_package(HPX_SWARM)

################################################################################
# OpenMP (for benchmark comparisons)
################################################################################
find_package(OpenMP)

################################################################################
# MPI (for benchmark comparisons)
################################################################################
find_package(HPX_MPI)

################################################################################
# Documentation toolchain (DocBook, BoostBook, QuickBook, xsltproc)
################################################################################
hpx_include(Documentation)

################################################################################
# Warning configuration
################################################################################
hpx_option(HPX_WARNINGS BOOL "Enable compiler warnings (default: ON)" ON ADVANCED)

################################################################################
# Backtrace configuration
################################################################################
hpx_option(HPX_STACKTRACES BOOL "Attach backtraces to HPX exceptions (default: ON)" ON ADVANCED)

if(HPX_STACKTRACES)
  hpx_info("stacktraces" "Stack traces are enabled.")
  add_definitions(-DHPX_HAVE_STACKTRACES)
endif()

################################################################################
# Emulation of SwapContext on Windows
################################################################################
if(MSVC)
  hpx_option(HPX_EMULATE_SWAP_CONTEXT BOOL "Emulate SwapContext API for coroutines (default: OFF)" OFF ADVANCED)

  if(HPX_EMULATE_SWAP_CONTEXT)
    enable_language(ASM_MASM)
    if(CMAKE_ASM_MASM_COMPILER)
      hpx_info("swap_context" "SwitchToFiber emulation is enabled, using compiler: '${CMAKE_ASM_MASM_COMPILER}'")
    else()
      hpx_warning("swap_context" "SwitchToFiber emulation will be disabled, try setting the ASM_MASM environment variable to the assembler executable (ml.exe/ml64.exe)")
      set(HPX_EMULATE_SWAP_CONTEXT OFF CACHE BOOL "Emulate SwitchToFiber API for coroutines (default: OFF)" FORCE)
    endif()
  endif()
endif()

################################################################################
# Native TLS configuration
################################################################################
hpx_option(HPX_NATIVE_TLS BOOL "Use native TLS support if available (default: ON)" ON ADVANCED)

if(HPX_NATIVE_TLS)
  hpx_info("tls" "Native TLS is enabled.")
  add_definitions(-DHPX_HAVE_NATIVE_TLS)
endif()

################################################################################
# pxthread stack size
################################################################################
if(NOT HPX_STACK_SIZE)
  if(MSVC)
<<<<<<< HEAD
    set(HPX_STACK_SIZE "0x4000" CACHE STRING "pxthread stack size" FORCE)
  else()
    set(HPX_STACK_SIZE "0x10000" CACHE STRING "pxthread stack size" FORCE)
=======
    set(HPX_STACK_SIZE "0x4000" CACHE STRING "HPX-thread stack size" FORCE)
  elseif("${CMAKE_BUILD_TYPE}" STREQUAL "Debug" OR
     "CMAKE_BUILD_TYPE}" STREQUAL "RelWithDebInfo")
    set(HPX_STACK_SIZE "0x10000" CACHE STRING "HPX-thread stack size" FORCE)
  else()
    set(HPX_STACK_SIZE "0x10000" CACHE STRING "HPX-thread stack size" FORCE)
>>>>>>> 3ef933a3
  endif()
else()
  set(HPX_STACK_SIZE "${HPX_STACK_SIZE}" CACHE STRING "HPX-thread stack size" FORCE)
endif()
mark_as_advanced(HPX_STACK_SIZE)

add_definitions(-DHPX_DEFAULT_STACK_SIZE=${HPX_STACK_SIZE})

################################################################################
# Compiler configuration
################################################################################
# Clear CMake defaults
foreach(language CXX)
  set(CMAKE_${language}_FLAGS_DEBUG "" CACHE STRING "Debug flags (${language})" FORCE)
  set(CMAKE_${language}_FLAGS_MINSIZEREL "" CACHE STRING "MinSizeRel flags (${language})" FORCE)
  set(CMAKE_${language}_FLAGS_RELEASE "" CACHE STRING "Release flags (${language})" FORCE)
  set(CMAKE_${language}_FLAGS_RELWITHDEBINFO ""  CACHE STRING "RelWithDebInfo flags (${language})" FORCE)
endforeach()

if(MSVC)
  add_definitions(-DHPX_BUILD_TYPE="$(Configuration)")
  set(CMAKE_CXX_FLAGS_DEBUG "${CMAKE_CXX_FLAGS_DEBUG} -D_DEBUG")
  set(CMAKE_CXX_FLAGS_RELWITHDEBINFO "${CMAKE_CXX_FLAGS_RELWITHDEBINFO} -DNDEBUG -DBOOST_DISABLE_ASSERTS")
  set(CMAKE_CXX_FLAGS_MINSIZEREL "${CMAKE_CXX_FLAGS_MINSIZEREL} -DNDEBUG -DBOOST_DISABLE_ASSERTS")
  set(CMAKE_CXX_FLAGS_RELEASE "${CMAKE_CXX_FLAGS_RELEASE} -DNDEBUG -DDBOOST_DISABLE_ASSERTS")
else()
  if("${CMAKE_BUILD_TYPE}" STREQUAL "Debug")
    add_definitions(-DDEBUG)
    add_definitions(-DHPX_BUILD_TYPE="debug")
  elseif("${CMAKE_BUILD_TYPE}" STREQUAL "RelWithDebInfo")
    add_definitions(-DNDEBUG)
    add_definitions(-DBOOST_DISABLE_ASSERTS)
    add_definitions(-DHPX_BUILD_TYPE="relwithdebinfo")
  elseif("${CMAKE_BUILD_TYPE}" STREQUAL "MinSizeRel")
    add_definitions(-DNDEBUG)
    add_definitions(-DBOOST_DISABLE_ASSERTS)
    add_definitions(-DHPX_BUILD_TYPE="minsizerel")
  elseif("${CMAKE_BUILD_TYPE}" STREQUAL "Release")
    add_definitions(-DNDEBUG)
    add_definitions(-DBOOST_DISABLE_ASSERTS)
    add_definitions(-DHPX_BUILD_TYPE="release")
  endif()
endif()

# Debug library postfix
set(CMAKE_DEBUG_POSTFIX "d")

################################################################################
# Utility configuration
################################################################################
hpx_option(HPX_UTIL_BIND BOOL "Use hpx::util::bind instead of boost::bind or std::bind (default: ON)" ON ADVANCED)

if(HPX_UTIL_BIND)
  add_definitions(-DHPX_UTIL_BIND)
endif()

hpx_option(HPX_UTIL_FUNCTION BOOL "Use hpx::util::function instead of boost::function or std::function (default: ON)" ON ADVANCED)

if(HPX_UTIL_FUNCTION)
  add_definitions(-DHPX_UTIL_FUNCTION)
endif()

################################################################################
# Scheduler configuration
################################################################################
hpx_option(HPX_GLOBAL_SCHEDULER BOOL "Enable the use of --queueing=global (default: OFF)" OFF ADVANCED)

if(HPX_GLOBAL_SCHEDULER)
  add_definitions(-DHPX_GLOBAL_SCHEDULER)
endif()

hpx_option(HPX_LOCAL_SCHEDULER BOOL "Enable the use of --queueing=local (default: OFF)" OFF ADVANCED)

if(HPX_LOCAL_SCHEDULER)
  add_definitions(-DHPX_LOCAL_SCHEDULER)
endif()

hpx_option(HPX_ABP_SCHEDULER BOOL "Enable the use of --queueing=abp (default: OFF)" OFF ADVANCED)

if(HPX_ABP_SCHEDULER)
  add_definitions(-DHPX_ABP_SCHEDULER)
endif()

hpx_option(HPX_ABP_PRIORITY_SCHEDULER BOOL "Enable the use of --queueing=priority_abp (default: OFF)" OFF ADVANCED)

if(HPX_ABP_PRIORITY_SCHEDULER)
  add_definitions(-DHPX_ABP_PRIORITY_SCHEDULER)
endif()

hpx_option(HPX_HIERARCHY_SCHEDULER BOOL "Enable the use of --queueing=hierarchy (default: OFF)" OFF ADVANCED)

if(HPX_HIERARCHY_SCHEDULER)
  add_definitions(-DHPX_HIERARCHY_SCHEDULER)
endif()

hpx_option(HPX_PERIODIC_PRIORITY_SCHEDULER BOOL "Enable the use of --queueing=periodic (default: OFF)" OFF ADVANCED)

if(HPX_PERIODIC_PRIORITY_SCHEDULER)
  add_definitions(-DHPX_PERIODIC_PRIORITY_SCHEDULER)
endif()

################################################################################
# MSVC configuration
################################################################################
if(MSVC)
  if("${CMAKE_BUILD_TYPE}" STREQUAL "Debug")
    # No optimizations
    hpx_append_flag(-Od LANGUAGES CXX)

    # Generate debugging information
    hpx_append_flag(-Zi LANGUAGES CXX)

    # Keep the frame pointer
    hpx_append_flag(-Oy- LANGUAGES CXX)

<<<<<<< HEAD
    # Don't inline functions
    hpx_append_flag(-Ob0 LANGUAGES CXX)

    # Use multi-threaded debug runtime
    hpx_append_flag(-MDd LANGUAGES CXX)
  elseif("${CMAKE_BUILD_TYPE}" STREQUAL "RelWithDebInfo")
    # Optimize for speed
    hpx_append_flag(-O2 LANGUAGES CXX)
=======
    # Use multi-threaded debug runtime
    hpx_append_flag(-MDd LANGUAGES CXX Fortran)

    # basic runtime checks
    hpx_append_flag(-RTC1 LANGUAGES CXX)
  elseif("${CMAKE_BUILD_TYPE}" STREQUAL "RelWithDebInfo")
    # Optimize for speed with debug info
    hpx_append_flag(-O2 LANGUAGES CXX Fortran)
>>>>>>> 3ef933a3

    # Generate debugging information
    hpx_append_flag(-Zi LANGUAGES CXX)

<<<<<<< HEAD
    # Keep the frame pointer
    hpx_append_flag(-Oy- LANGUAGES CXX)

    # Don't inline functions
    hpx_append_flag(-Ob0 LANGUAGES CXX)

    # Use multi-threaded debug runtime
    hpx_append_flag(-MDd LANGUAGES CXX)
=======
    # Use multi-threaded debug runtime
    hpx_append_flag(-MD LANGUAGES CXX Fortran)
>>>>>>> 3ef933a3
  elseif("${CMAKE_BUILD_TYPE}" STREQUAL "MinSizeRel")
    # Optimize for size
    hpx_append_flag(-O1 LANGUAGES CXX)

    # Use multi-threaded runtime
    hpx_append_flag(-MD LANGUAGES CXX)
  elseif("${CMAKE_BUILD_TYPE}" STREQUAL "Release")
    # Optimize for speed
<<<<<<< HEAD
    hpx_append_flag(-O2 LANGUAGES CXX)

    # Use multi-threaded runtime
    hpx_append_flag(-MD LANGUAGES CXX)
=======
    hpx_append_flag(-Ox LANGUAGES CXX Fortran)

    # Use multi-threaded runtime
    hpx_append_flag(-MD LANGUAGES CXX Fortran)

    # Use full programm optimization (FPO)
    hpx_append_flag(-GL LANGUAGES CXX Fortran)
>>>>>>> 3ef933a3
  endif()

  # Exceptions
  hpx_append_flag(-EHsc)

  # Runtime type information
  hpx_append_flag(-GR)

  # Multiproccessor build
  hpx_append_flag(-MP)

  # Increase the maximum size of object file sections
  hpx_append_flag(-bigobj LANGUAGES CXX)

  set(hpx_RUNTIME_LIBRARIES ${hpx_RUNTIME_LIBRARIES} psapi)

  set(hpx_RUNTIME_LIBRARIES ${hpx_RUNTIME_LIBRARIES} psapi)

  ##############################################################################
  # Stacktraces
  ##############################################################################
  if(HPX_STACKTRACES)
    set(hpx_RUNTIME_LIBRARIES ${hpx_RUNTIME_LIBRARIES} dbghelp)
  endif()

  ##############################################################################
  # C++11
  ##############################################################################
  if(HPX_CXX11)
    # C++11 support
    hpx_option(HPX_CXX11_RVALUE_REFERENCES BOOL "Compiler supports C++11 rvalue references (default: ON)." ON ADVANCED)
    if(HPX_CXX11_RVALUE_REFERENCES)
      add_definitions(-DHPX_HAVE_CXX11_RVALUE_REFERENCES)
    endif()

    hpx_option(HPX_CXX11_LAMBDAS BOOL "Compiler supports C++11 lambda functions (default: ON)." ON ADVANCED)
    if(HPX_CXX11_LAMBDAS)
      add_definitions(-DHPX_HAVE_CXX11_LAMBDAS)
    endif()

    hpx_option(HPX_CXX11_AUTO BOOL "Compiler supports C++11 auto keyword (default: ON)." ON ADVANCED)
    if(HPX_CXX11_AUTO)
      add_definitions(-DHPX_HAVE_CXX11_AUTO)
    endif()

    hpx_option(HPX_CXX11_UNIQUE_PTR BOOL "Compiler supports C++11 std::unique_ptr (default: ON)." ON ADVANCED)
    if(HPX_CXX11_UNIQUE_PTR)
      add_definitions(-DHPX_HAVE_CXX11_STD_UNIQUE_PTR)
      add_definitions(-DBOOST_LOCKFREE_HAVE_CXX11_UNIQUE_PTR)
    endif()

    hpx_option(HPX_HAVE_CXX11_STD_TUPLE BOOL "Compiler supports C++11 (movable) std::tuple (default: ON)." ON ADVANCED)
    if(HPX_HAVE_CXX11_STD_TUPLE)
      add_definitions(-DHPX_HAVE_CXX11_STD_TUPLE)
    endif()

    hpx_option(HPX_HAVE_CXX11_STD_BIND  BOOL "Compiler supports C++11 (movable) std::bind (default: OFF)." OFF ADVANCED)
    if(NOT HPX_UTIL_BIND)
      add_definitions(-DHPX_HAVE_CXX11_STD_BIND)
    else()
      set(HPX_HAVE_CXX11_STD_BIND OFF CACHE BOOL "Compiler supports C++11 (movable) std::bind." FORCE)
      hpx_info("C++11" "HPX_UTIL_BIND is enabled: even while std::bind is available it will not be used.")
    endif()

    hpx_option(HPX_HAVE_CXX11_STD_FUNCTION BOOL "Compiler supports C++11 (movable) std::function (default: OFF)." OFF ADVANCED)
    if(NOT HPX_UTIL_FUNCTION)
      add_definitions(-DHPX_HAVE_CXX11_STD_FUNCTION)
    else()
      set(HPX_HAVE_CXX11_STD_FUNCTION OFF CACHE BOOL "Compiler supports C++11 (movable) std::function." FORCE)
      hpx_info("C++11" "HPX_UTIL_FUNCTION is enabled: even while std::function is available it will not be used.")
    endif()
  endif()

  ##############################################################################
  # Diagnostics
  ##############################################################################
  if(HPX_WARNINGS)
    hpx_append_flag(-W3)

    # According to the ifort Windows manual, W3 isn't supported
    hpx_append_flag(-W1 LANGUAGES)
  endif()

  # Display full paths in diagnostics
  hpx_append_flag(-FC)

  ##############################################################################
  # Macro definitions for system headers
  ##############################################################################
  add_definitions(-D_WINDOWS)
  add_definitions(-D_WIN32)
  add_definitions(-D_WIN32_WINNT=0x0601)
  add_definitions(-D_SCL_SECURE_NO_WARNINGS)
  add_definitions(-D_CRT_SECURE_NO_WARNINGS)
  add_definitions(-D_SCL_SECURE_NO_DEPRECATE)
  add_definitions(-D_CRT_SECURE_NO_DEPRECATE)
  add_definitions(-D_CRT_NONSTDC_NO_WARNINGS)

  ##############################################################################
  # Boost
  ##############################################################################
  # We auto-link Boost on Windows, so don't specify boost libraries explicitly
  set(BOOST_FOUND_LIBRARIES "")
  set(BOOST_serialization_LIBRARY "")

  add_definitions(-DBOOST_USE_WINDOWS_H)
  add_definitions(-DBOOST_SERIALIZATION_DYN_LINK)
  add_definitions(-DBOOST_COROUTINE_USE_FIBERS)
  add_definitions(-DPSAPI_VERSION=1)

################################################################################
# GCC-compatible compiler configuration
################################################################################
else()
  # Workaround for Ubuntu GCC 4.6.2 and Boost 1.49.0 with Debian GCC 4.6.2
  hpx_use_flag_if_available(-Wl,--copy-dt-needed-entries LANGUAGES CXX Fortran
                            NAME copy_dt_needed_entries)

  if("${CMAKE_BUILD_TYPE}" STREQUAL "Debug")
    # No optimizations
    hpx_use_flag_if_available(-O0 LANGUAGES CXX)

    # Generate debugging information
    hpx_use_flag_if_available(-g LANGUAGES CXX)

    # Keep the frame pointer
    hpx_use_flag_if_available(-fno-omit-frame-pointer LANGUAGES CXX)

    # Don't inline functions
    hpx_use_flag_if_available(-fno-inline LANGUAGES CXX)
  elseif("${CMAKE_BUILD_TYPE}" STREQUAL "RelWithDebInfo")
    # Optimize for speed
    hpx_use_flag_if_available(-O3 LANGUAGES CXX)

    # Generate debugging information
    hpx_use_flag_if_available(-g LANGUAGES CXX)

<<<<<<< HEAD
    # Keep the frame pointer
    hpx_use_flag_if_available(-fno-omit-frame-pointer LANGUAGES CXX)

=======
>>>>>>> 3ef933a3
    # Don't inline functions
    hpx_use_flag_if_available(-fno-inline LANGUAGES CXX)

    # No tail call optimizations
    hpx_use_flag_if_available(-fno-optimize-sibling-calls LANGUAGES CXX)

    # Don't allocate registers for wide types (e.g. 128bit ints) independently
    hpx_use_flag_if_available(-fno-split-wide-types LANGUAGES CXX)

    # Disable register allocation webs, which make debugging impossible
    hpx_use_flag_if_available(-fno-web LANGUAGES CXX)

    # Disable register renaming
    hpx_use_flag_if_available(-fno-rename-registers LANGUAGES CXX)
  elseif("${CMAKE_BUILD_TYPE}" STREQUAL "MinSizeRel")
    # Optimize for size
    hpx_use_flag_if_available(-Os LANGUAGES CXX)
  elseif("${CMAKE_BUILD_TYPE}" STREQUAL "Release")
    # Optimize for speed
    hpx_use_flag_if_available(-O3 LANGUAGES CXX)
  endif()

  ##############################################################################
  # Stacktraces
  ##############################################################################
  if(HPX_STACKTRACES)
    # Export all visible symbols, not just those that are used
    hpx_use_flag_if_available(-rdynamic LANGUAGES CXX)
  endif()

  ##############################################################################
  # C++11
  ##############################################################################
  if(HPX_CXX11)
    # Turn on C++11 support
    hpx_use_flag_if_available(-std=c++0x)

    hpx_check_for_cxx11_rvalue_references(HPX_CXX11_RVALUE_REFERENCES
      DEFINITIONS HPX_HAVE_CXX11_RVALUE_REFERENCES)

    hpx_check_for_cxx11_variadic_templates(HPX_CXX11_VARIADIC_TEMPLATES
      DEFINITIONS HPX_HAVE_CXX11_VARIADIC_TEMPLATES)

    hpx_check_for_cxx11_lambdas(HPX_CXX11_LAMBDAS
      DEFINITIONS HPX_HAVE_CXX11_LAMBDAS)

    hpx_check_for_cxx11_auto(HPX_CXX11_AUTO DEFINITIONS HPX_HAVE_CXX11_AUTO)

    hpx_check_for_cxx11_std_unique_ptr(HPX_CXX11_STD_UNIQUE_PTR
      DEFINITIONS HPX_HAVE_CXX11_STD_UNIQUE_PTR
                  BOOST_LOCKFREE_HAVE_CXX11_STD_UNIQUE_PTR)

    hpx_check_for_cxx11_std_tuple(HPX_CXX11_STD_TUPLE
      DEFINITIONS HPX_HAVE_CXX11_STD_TUPLE)

    if(NOT HPX_UTIL_BIND)
      hpx_check_for_cxx11_std_bind(HPX_CXX11_STD_BIND
        DEFINITIONS HPX_HAVE_CXX11_STD_BIND)
    else()
      hpx_info("C++11" "HPX_UTIL_BIND is enabled: even if std::bind is available it will not be used.")
    endif()

    if(NOT HPX_UTIL_FUNCTION)
      hpx_check_for_cxx11_std_function(HPX_CXX11_STD_FUNCTION
        DEFINITIONS HPX_HAVE_CXX11_STD_FUNCTION)
    else()
      hpx_info("C++11" "HPX_UTIL_FUNCTION is enabled: even if std::function is available it will not be used.")
    endif()
  endif()

  ##############################################################################
  # Diagnostics
  ##############################################################################
  if(HPX_WARNINGS)
    hpx_use_flag_if_available(-Wall LANGUAGES CXX)
    hpx_use_flag_if_available(-Wno-strict-aliasing LANGUAGES CXX)
    hpx_use_flag_if_available(-Wsign-promo)
  endif()

  # VLAs are a GNU extensions that we forbid as they are not supported on MSVC
  hpx_use_flag_if_available(-Werror=vla)

  # No return statement in a non-void function can lead to garbage return values
  # in GCC.
  hpx_use_flag_if_available(-Werror=return-type)

  # Show the flags that toggle each warning
  hpx_use_flag_if_available(-fdiagnostics-show-option LANGUAGES CXX)

  # We get false positives all over the place with this. Also, detection for
  # this flag fails with GCC 4.4 and 4.5.
  if(040600 LESS ${GCC_VERSION} OR 040600 EQUAL ${GCC_VERSION})
    hpx_use_flag_if_available(-Wno-unused-but-set-parameter)
    hpx_use_flag_if_available(-Wno-unused-but-set-variable)
  endif()

  # We get false positives all over the place with this. Also, detection for
  # this flag fails with GCC 4.4 and 4.5.
  if(040600 LESS ${GCC_VERSION} OR 040600 EQUAL ${GCC_VERSION})
    hpx_use_flag_if_available(-Wno-unused-but-set-parameter)
    hpx_use_flag_if_available(-Wno-unused-but-set-variable)

    # Uninitialized variables are bad, earlier compilers issue spurious warnings
    hpx_use_flag_if_available(-Werror=uninitialized)
  endif()

  # Silence warning about __sync_fetch_and_nand changing semantics
  hpx_use_flag_if_available(-Wno-sync-nand)

<<<<<<< HEAD
  option(HPX_ELF_HIDDEN_VISIBILITY
    "Use -fvisibility=hidden for Release and MinSizeRel builds (default: ON)" ON)

  if(HPX_ELF_HIDDEN_VISIBILITY)
    if("${CMAKE_BUILD_TYPE}" STREQUAL "MinSizeRel" OR
       "${CMAKE_BUILD_TYPE}" STREQUAL "Release")
      add_definitions(-DHPX_ELF_HIDDEN_VISIBILITY)
      add_definitions(-DBOOST_COROUTINE_GCC_HAVE_VISIBILITY)
      add_definitions(-DBOOST_PLUGIN_GCC_HAVE_VISIBILITY)
      hpx_use_flag_if_available(-fvisibility=hidden LANGUAGES CXX)
=======
  ##############################################################################
  # GCC-only configuration
  ##############################################################################
  if("${CMAKE_CXX_COMPILER_ID}" STREQUAL "GNU")
    if(040400 LESS ${GCC_VERSION})
      option(HPX_ELF_HIDDEN_VISIBILITY
        "Use -fvisibility=hidden for Release and MinSizeRel builds (default: ON)" ON)

      if(HPX_ELF_HIDDEN_VISIBILITY)
        if("${CMAKE_BUILD_TYPE}" STREQUAL "MinSizeRel" OR
       "${CMAKE_BUILD_TYPE}" STREQUAL "Release" OR
       "${CMAKE_BUILD_TYPE}" STREQUAL "RelWithDebInfo")
          add_definitions(-DHPX_ELF_HIDDEN_VISIBILITY)
          add_definitions(-DBOOST_COROUTINE_GCC_HAVE_VISIBILITY)
          add_definitions(-DBOOST_PLUGIN_GCC_HAVE_VISIBILITY)
          hpx_use_flag_if_available(-fvisibility=hidden LANGUAGES CXX Fortran)
        endif()
      endif()
>>>>>>> 3ef933a3
    endif()
  endif()
  
  ##############################################################################
  # x86-64 specific configuration
  ##############################################################################
  # GCC's -march=native will automatically tune generated code for the host
  # environment. This is available on newish versions of GCC only (4.3ish). If
  # this flag is used, the generated binaries will be less portable.
  hpx_use_flag_if_available(-march=native LANGUAGES CXX)

  # cmpxchg16b is an x86-64 extension present on most newer x86-64 machines.
  # It allows us to do double quadword (128bit) atomic compare and swap
  # operations, which is AWESOME. Note that early x86-64 processors do lack
  # this instruction.
  hpx_use_flag_if_available(-mcx16 LANGUAGES CXX)

  if(HPX_CXX_FLAG_MCX16)
    add_definitions(-DHPX_HAVE_GNU_SYNC_16)
    add_definitions(-DBOOST_ATOMIC_HAVE_GNU_SYNC_16) # for the gnu code
  endif()

  # __attribute__ ((aligned(16))) should align a variable to a 16-byte, however,
  # GCC sets an upper limit on the maximum alignment (__BIGGEST_ALIGNMENT__)
  # and some versions don't warn if you ask for an alignment above said limit.
  # Instead, they'll just silently use the maximum, which can be problematical.
  hpx_check_for_gnu_aligned_16(HPX_GNU_ALIGNED_16
    DEFINITIONS HPX_HAVE_GNU_ALIGNED_16
                BOOST_ATOMIC_HAVE_GNU_ALIGNED_16) # for the gnu code

  # __uint128_t and __int128_t are a nifty, albeit undocumented, GNU extension
  # that's been supported in GCC (4.1ish and up) and clang-linux for awhile
  # (strangely, intel-linux doesn't support this). This is particularly useful
  # for use with cmpxchg16b
  hpx_check_for_gnu_128bit_integers(HPX_GNU_128BIT_INTEGERS
    DEFINITIONS HPX_HAVE_GNU_128BIT_INTEGERS
                BOOST_ATOMIC_HAVE_GNU_128BIT_INTEGERS) # for integral casts

  # we use movdqa for atomic 128bit loads and stores
  hpx_cpuid("sse2" HPX_SSE2
    DEFINITIONS HPX_HAVE_SSE2
                BOOST_ATOMIC_HAVE_SSE2)

  if(HPX_SSE2)
    hpx_use_flag_if_available(-msse2 LANGUAGES CXX)
  endif()

  # rdtsc is an x86 instruction that reads the value of a CPU time stamp
  # counter. rdtscp is an extension to rdtsc. The difference is that rdtscp is
  # a serializing instruction.
  hpx_cpuid("rdtsc" HPX_RDTSC
    DEFINITIONS HPX_HAVE_RDTSC)
  hpx_cpuid("rdtscp" HPX_RDTSCP
    DEFINITIONS HPX_HAVE_RDTSCP)

  ##############################################################################
  # Macro definitions for system headers
  ##############################################################################
  add_definitions(-D_GNU_SOURCE)

  ##############################################################################
  # System libraries
  ##############################################################################
  set(hpx_RUNTIME_LIBRARIES ${hpx_RUNTIME_LIBRARIES} dl rt)

  hpx_check_for_pthread_affinity_np(HPX_PTHREAD_AFFINITY_NP
    DEFINITIONS HPX_HAVE_PTHREAD_AFFINITY_NP)

  hpx_use_flag_if_available(-pthread)

<<<<<<< HEAD
  if(NOT HPX_MALLOC)
    set(HPX_MALLOC "TCMalloc")
  endif() 
=======
  set(HPX_GOOGLE_PERFTOOLS ON CACHE BOOL "Compile HPX with google perftools" FORCE)

  if(HPX_GOOGLE_PERFTOOLS)
    find_package(HPX_GooglePerftools)
    if(GOOGLE_PERFTOOLS_FOUND AND HPX_GOOGLE_PERFTOOLS)
      set(hpx_LIBRARIES ${hpx_LIBRARIES} ${GOOGLE_PERFTOOLS_LIBRARY})
      include_directories(${GOOGLE_PERFTOOLS_INCLUDE_DIR})
      add_definitions(-DHPX_GOOGLE_PERFTOOLS)
    else()
      set(GOOGLE_PERFTOOLS_LIBRARY "")
    endif()
  else()
    set(GOOGLE_PERFTOOLS_LIBRARY "")
  endif()

  if(NOT HPX_MALLOC)
    set(HPX_MALLOC "TCMalloc")
  endif()
>>>>>>> 3ef933a3

  find_package(HPX_TCMalloc)
  find_package(HPX_Jemalloc)

  if("${HPX_MALLOC}" MATCHES "tcmalloc|TCMalloc|TCMALLOC" AND NOT TCMALLOC_FOUND)
    hpx_warn("malloc" "tcmalloc allocator not found.")
  endif()

  if("${HPX_MALLOC}" MATCHES "jemalloc|Jemalloc|JEMALLOC" AND NOT JEMALLOC_FOUND)
    hpx_warn("malloc" "jemalloc allocator not found.")
  endif()

  set(hpx_MALLOC_LIBRARY "")

  if(NOT "${HPX_MALLOC}" MATCHES "system|System|SYSTEM")
    if(TCMALLOC_FOUND OR JEMALLOC_FOUND)
      if("${HPX_MALLOC}" MATCHES "tcmalloc|TCMalloc|TCMALLOC" OR NOT JEMALLOC_FOUND)
        hpx_info("malloc" "Using tcmalloc allocator.")
        set(hpx_MALLOC_LIBRARY ${TCMALLOC_LIBRARY})
        set(hpx_LIBRARIES ${hpx_LIBRARIES} ${TCMALLOC_LIBRARY})
        add_definitions(-DHPX_TCMALLOC)
      else()
        hpx_info("malloc" "Using jemalloc allocator.")
        set(hpx_MALLOC_LIBRARY ${JEMALLOC_LIBRARY})
        set(hpx_LIBRARIES ${hpx_LIBRARIES} ${JEMALLOC_LIBRARY})
        add_definitions(-DHPX_JEMALLOC)
      endif()

      hpx_use_flag_if_available(-fno-builtin-cfree)
      hpx_use_flag_if_available(-fno-builtin-pvalloc)
      hpx_use_flag_if_available(-fno-builtin-malloc)
      hpx_use_flag_if_available(-fno-builtin-free)
      hpx_use_flag_if_available(-fno-builtin-calloc)
      hpx_use_flag_if_available(-fno-builtin-realloc)
      hpx_use_flag_if_available(-fno-builtin-valloc)
      hpx_use_flag_if_available(-fno-builtin-memalign)
      hpx_use_flag_if_available(-fno-builtin-posix_memalign)
    else()
      hpx_info("malloc" "Using system allocator.")
      hpx_warn("malloc"
        "HPX will perform poorly without tcmalloc or jemalloc. See docs/refmanual/source/build/linux/malloc_allocators.rst.")
    endif()
  else()
    hpx_info("malloc" "Using system allocator.")
    hpx_warn("malloc"
      "HPX will perform poorly without tcmalloc or jemalloc. See docs/refmanual/source/build/linux/malloc_allocators.rst.")
  endif()
endif()

################################################################################
# target specification
################################################################################
# hpx_LIBRARIES lists all libraries a HPX module needs to be linked with by
# default.
set(hpx_LIBRARIES hpx hpx_serialization)

# Recurse into some subdirectories. This does not actually cause another cmake
# executable to run. The same process will walk through the project's entire
# directory structure.
add_subdirectory(src)

hpx_option(HPX_BUILD_EXAMPLES BOOL "Build HPX examples (default: ON)" ON ADVANCED)

if(HPX_BUILD_EXAMPLES)
  add_hpx_pseudo_target(examples)
  include_directories(examples)
  add_subdirectory(examples)
endif()

hpx_option(HPX_BUILD_TESTS BOOL "Build HPX tests (default: ON)" ON ADVANCED)

if(HPX_BUILD_TESTS)
  hpx_option(HPX_BUILD_TESTS_BENCHMARKS BOOL "Build HPX benchmark tests (default: ON)" ON ADVANCED)
  hpx_option(HPX_BUILD_TESTS_REGRESSIONS BOOL "Build HPX regression tests (default: ON)" ON ADVANCED)
  hpx_option(HPX_BUILD_TESTS_UNIT BOOL "Build HPX unit tests (default: ON)" ON ADVANCED)

  add_hpx_pseudo_target(tests)
  include_directories(tests)
  add_subdirectory(tests)
else()
  unset(HPX_BUILD_TESTS_BENCHMARKS CACHE)
  unset(HPX_BUILD_TESTS_REGRESSIONS CACHE)
  unset(HPX_BUILD_TESTS_UNIT CACHE)
endif()

hpx_option(HPX_BUILD_RUNTIME BOOL "Build HPX runtime (default: ON)" ON ADVANCED)

if(HPX_BUILD_RUNTIME)
  add_hpx_pseudo_target(runtime)
  add_subdirectory(runtime)
endif()

<<<<<<< HEAD
################################################################################
# installation instructions
################################################################################
install( # install all hpx header files
  DIRECTORY hpx/
  DESTINATION include/hpx
  COMPONENT core
  FILES_MATCHING PATTERN "*.hpp"
  PATTERN ".svn" EXCLUDE
  PATTERN ".git" EXCLUDE
  PATTERN "CMakeFiles" EXCLUDE
  PATTERN "CTestFiles" EXCLUDE)

install( # install all hpx cmake utility files
  DIRECTORY cmake/
  DESTINATION share/hpx/cmake
  COMPONENT core
  PATTERN ".svn" EXCLUDE
  PATTERN ".git" EXCLUDE)

install( # install external dependencies
  DIRECTORY external/cache/boost
            external/coroutine/boost
            external/atomic/boost
            external/endian/boost
            external/lockfree/boost
            external/logging/boost
            external/plugin/boost
  DESTINATION include
  COMPONENT core
  FILES_MATCHING PATTERN "*.hpp"
  PATTERN ".svn" EXCLUDE
  PATTERN ".git" EXCLUDE)

if(HPX_INTERNAL_CHRONO AND ${BOOST_MINOR_VERSION} LESS 47)
  install( # install Boost.Chrono headers if we're using our internal version
    DIRECTORY external/chrono/boost
=======
hpx_option(HPX_BUILD_TOOLS BOOL "Build HPX tools (default: OFF)" OFF ADVANCED)

if(HPX_BUILD_TOOLS)
  add_hpx_pseudo_target(tools)
  add_subdirectory(tools)
endif()

if(HPX_DOCUMENTATION_GENERATION)
  add_subdirectory(docs)
endif()

################################################################################
# installation instructions
################################################################################
if(NOT HPX_NO_INSTALL)
  install( # install all hpx header files
    DIRECTORY hpx/
    DESTINATION include/hpx
    COMPONENT core
    FILES_MATCHING PATTERN "*.hpp"
    PATTERN ".svn" EXCLUDE
    PATTERN ".git" EXCLUDE
    PATTERN "CMakeFiles" EXCLUDE
    PATTERN "CTestFiles" EXCLUDE)

  install( # install all hpx cmake utility files
    DIRECTORY cmake/
    DESTINATION share/hpx-${HPX_VERSION}/cmake
    COMPONENT core
    PATTERN ".svn" EXCLUDE
    PATTERN ".git" EXCLUDE)

  install( # install hpx python scripts
    DIRECTORY python/scripts/
    DESTINATION bin
    FILE_PERMISSIONS OWNER_READ OWNER_WRITE OWNER_EXECUTE
                     GROUP_READ GROUP_EXECUTE
                     WORLD_READ WORLD_EXECUTE
    COMPONENT core
    FILES_MATCHING PATTERN "*.py"
    PATTERN ".svn" EXCLUDE
    PATTERN ".git" EXCLUDE)

  if(UNIX)
    file(GLOB scripts "${CMAKE_SOURCE_DIR}/python/scripts/*.py")
    foreach(script ${scripts})
      get_filename_component(script_name ${script} NAME)
      get_filename_component(script_name_we ${script} NAME_WE)
      install(CODE
        "set(bindir \"${CMAKE_INSTALL_PREFIX}/bin/\")
         execute_process(
           COMMAND \"\${CMAKE_COMMAND}\" -E create_symlink
                   \"${script_name}\" \"${script_name_we}\"
           WORKING_DIRECTORY \"\${bindir}\")")
    endforeach()
  endif()

  install( # install hpx python module (TODO: this is a temporary hack)
    DIRECTORY python/hpx
    DESTINATION share/hpx-${HPX_VERSION}/python
    COMPONENT core
    FILES_MATCHING PATTERN "*.py"
    PATTERN ".svn" EXCLUDE
    PATTERN ".git" EXCLUDE)

  install( # install external dependencies
    DIRECTORY external/atomic/boost
              external/cache/boost
              external/coroutine/boost
              external/endian/boost
              external/lockfree/boost
              external/logging/boost
              external/plugin/boost
              external/serialization/boost
>>>>>>> 3ef933a3
    DESTINATION include
    COMPONENT core
    FILES_MATCHING PATTERN "*.hpp"
    PATTERN ".svn" EXCLUDE
    PATTERN ".git" EXCLUDE)

  if(HPX_INTERNAL_MOVE)
    install( # install external dependencies
      DIRECTORY external/move/boost
      DESTINATION include
      COMPONENT core
      FILES_MATCHING PATTERN "*.hpp"
      PATTERN ".svn" EXCLUDE
      PATTERN ".git" EXCLUDE)
  endif()

  if(HPX_INTERNAL_CHRONO)
    install( # install Boost.Chrono headers if we're using our internal version
      DIRECTORY external/chrono/boost
      DESTINATION include
      COMPONENT core
      FILES_MATCHING PATTERN "*.hpp"
      PATTERN ".svn" EXCLUDE
      PATTERN ".git" EXCLUDE)
  endif()

  install(
    FILES ${hpx_SOURCE_DIR}/LICENSE_1_0.txt
    DESTINATION share/hpx-${HPX_VERSION}
    COMPONENT license)

  if(HPX_DOCUMENTATION_GENERATION)
    # install hpx documentation files
    if(MSVC)
      set(doc_dir ${CMAKE_BINARY_DIR}/${CMAKE_BUILD_TYPE})
    else()
      set(doc_dir ${CMAKE_BINARY_DIR})
    endif()

    install(
      DIRECTORY ${doc_dir}/share/hpx/docs/
      DESTINATION share/hpx-${HPX_VERSION}/doc
      COMPONENT docs
      OPTIONAL
      FILES_MATCHING PATTERN "*.html"
      PATTERN ".svn" EXCLUDE
      PATTERN ".git" EXCLUDE)

    install(
      FILES ${hpx_SOURCE_DIR}/docs/index.html
      DESTINATION share/hpx-${HPX_VERSION}/
      COMPONENT docs)

    install(
      DIRECTORY ${hpx_SOURCE_DIR}/docs/html/src/
      DESTINATION share/hpx-${HPX_VERSION}/doc/html/src
      COMPONENT docs
      FILES_MATCHING PATTERN "*.css"
      PATTERN ".svn" EXCLUDE
      PATTERN ".git" EXCLUDE)

    install(
      DIRECTORY ${hpx_SOURCE_DIR}/docs/html/images/
      DESTINATION share/hpx-${HPX_VERSION}/doc/html/images
      COMPONENT docs
      FILES_MATCHING PATTERN "*.png"
      PATTERN ".svn" EXCLUDE
      PATTERN ".git" EXCLUDE)
  endif()
endif()
<|MERGE_RESOLUTION|>--- conflicted
+++ resolved
@@ -8,26 +8,20 @@
 
 # We require at least CMake V2.8.4
 cmake_minimum_required(VERSION 2.8.4 FATAL_ERROR)
-<<<<<<< HEAD
-=======
 
 # Overrides must go before the project() statement, otherwise they are ignored.
->>>>>>> 3ef933a3
-
-################################################################################
-# Build type 
-################################################################################
-if(NOT CMAKE_BUILD_TYPE)
-  set(CMAKE_BUILD_TYPE "Release" CACHE STRING "Configuration type" FORCE)
-endif()
-
-set(CMAKE_CONFIGURATION_TYPES "${CMAKE_BUILD_TYPE}" CACHE STRING "Configuration types" FORCE)
 
 ################################################################################
 # C++ overrides
 ################################################################################
 set(CMAKE_USER_MAKE_RULES_OVERRIDE_CXX
     "${CMAKE_SOURCE_DIR}/cmake/HPX_CXXOverrides.cmake")
+
+################################################################################
+# Fortran overrides
+################################################################################
+set(CMAKE_USER_MAKE_RULES_OVERRIDE_Fortran
+    "${CMAKE_SOURCE_DIR}/cmake/HPX_FortranOverrides.cmake")
 
 ################################################################################
 # project metadata
@@ -61,8 +55,6 @@
 endif()
 
 ################################################################################
-<<<<<<< HEAD
-=======
 # Build type
 ################################################################################
 if(NOT CMAKE_BUILD_TYPE)
@@ -90,7 +82,6 @@
 include(HPX_FortranCompiler)
 
 ################################################################################
->>>>>>> 3ef933a3
 # search path configuration
 ################################################################################
 include_directories(${hpx_SOURCE_DIR})
@@ -102,6 +93,7 @@
 include_directories(${hpx_SOURCE_DIR}/external/lockfree)
 include_directories(${hpx_SOURCE_DIR}/external/plugin)
 include_directories(${hpx_SOURCE_DIR}/external/backtrace)
+include_directories(${hpx_SOURCE_DIR}/external/serialization)
 link_directories(${CMAKE_BINARY_DIR}/lib/hpx)
 
 ################################################################################
@@ -189,21 +181,12 @@
 # C++
 hpx_include(GCCVersion)
 
-<<<<<<< HEAD
-if(GCC_VERSION AND NOT APPLE)
-  hpx_info("compiler" "Compiler reports compatibility with GCC version ${GCC_VERSION_STR}")
-=======
 if(GCC_VERSION AND NOT ("${CMAKE_CXX_COMPILER_ID}" STREQUAL "Clang"))
   hpx_info("gcc_config" "Compiler reports compatibility with GCC version ${GCC_VERSION_STR}")
->>>>>>> 3ef933a3
-
-  if(040406 GREATER ${GCC_VERSION})
-    hpx_error("compiler" "Linux GCC (4.4.6, 4.5.3, 4.6.1 or 4.6.2) or MSVC x64 2010 SP1 is required to build HPX.")
-  endif()
-<<<<<<< HEAD
-elseif(NOT MSVC10 OR NOT CMAKE_CL_64)
-  hpx_error("compiler" "Linux GCC (4.4.6, 4.5.3, 4.6.1 or 4.6.2) or MSVC x64 2010 SP1 is required to build HPX.")
-=======
+
+  if(040400 GREATER ${GCC_VERSION})
+    hpx_error("gcc_config" "GCC 4.4.x or higher is required.")
+  endif()
 elseif(MSVC)
   if(NOT MSVC10)
     hpx_error("msvc_config" "MSVC x64 2010 or higher is required.")
@@ -218,7 +201,6 @@
   if(GFORTRAN_VERSION)
     hpx_info("gfortran_config" "Compiler reports compatibility with gfortran version ${GFORTRAN_VERSION_STR}")
   endif()
->>>>>>> 3ef933a3
 endif()
 
 hpx_include(CompilerFlags)
@@ -320,8 +302,6 @@
 endif()
 
 ################################################################################
-<<<<<<< HEAD
-=======
 # SDF output
 ################################################################################
 find_package(HPX_RNPL)
@@ -347,7 +327,6 @@
 find_package(HPX_BLAS)
 
 ################################################################################
->>>>>>> 3ef933a3
 # HDF5 output
 ################################################################################
 find_package(HPX_HDF5)
@@ -452,18 +431,12 @@
 ################################################################################
 if(NOT HPX_STACK_SIZE)
   if(MSVC)
-<<<<<<< HEAD
-    set(HPX_STACK_SIZE "0x4000" CACHE STRING "pxthread stack size" FORCE)
-  else()
-    set(HPX_STACK_SIZE "0x10000" CACHE STRING "pxthread stack size" FORCE)
-=======
     set(HPX_STACK_SIZE "0x4000" CACHE STRING "HPX-thread stack size" FORCE)
   elseif("${CMAKE_BUILD_TYPE}" STREQUAL "Debug" OR
      "CMAKE_BUILD_TYPE}" STREQUAL "RelWithDebInfo")
     set(HPX_STACK_SIZE "0x10000" CACHE STRING "HPX-thread stack size" FORCE)
   else()
     set(HPX_STACK_SIZE "0x10000" CACHE STRING "HPX-thread stack size" FORCE)
->>>>>>> 3ef933a3
   endif()
 else()
   set(HPX_STACK_SIZE "${HPX_STACK_SIZE}" CACHE STRING "HPX-thread stack size" FORCE)
@@ -476,7 +449,7 @@
 # Compiler configuration
 ################################################################################
 # Clear CMake defaults
-foreach(language CXX)
+foreach(language CXX Fortran)
   set(CMAKE_${language}_FLAGS_DEBUG "" CACHE STRING "Debug flags (${language})" FORCE)
   set(CMAKE_${language}_FLAGS_MINSIZEREL "" CACHE STRING "MinSizeRel flags (${language})" FORCE)
   set(CMAKE_${language}_FLAGS_RELEASE "" CACHE STRING "Release flags (${language})" FORCE)
@@ -571,24 +544,14 @@
 if(MSVC)
   if("${CMAKE_BUILD_TYPE}" STREQUAL "Debug")
     # No optimizations
-    hpx_append_flag(-Od LANGUAGES CXX)
+    hpx_append_flag(-Od LANGUAGES CXX Fortran)
 
     # Generate debugging information
-    hpx_append_flag(-Zi LANGUAGES CXX)
+    hpx_append_flag(-Zi LANGUAGES CXX Fortran)
 
     # Keep the frame pointer
-    hpx_append_flag(-Oy- LANGUAGES CXX)
-
-<<<<<<< HEAD
-    # Don't inline functions
-    hpx_append_flag(-Ob0 LANGUAGES CXX)
-
-    # Use multi-threaded debug runtime
-    hpx_append_flag(-MDd LANGUAGES CXX)
-  elseif("${CMAKE_BUILD_TYPE}" STREQUAL "RelWithDebInfo")
-    # Optimize for speed
-    hpx_append_flag(-O2 LANGUAGES CXX)
-=======
+    hpx_append_flag(-Oy- LANGUAGES CXX Fortran)
+
     # Use multi-threaded debug runtime
     hpx_append_flag(-MDd LANGUAGES CXX Fortran)
 
@@ -597,38 +560,20 @@
   elseif("${CMAKE_BUILD_TYPE}" STREQUAL "RelWithDebInfo")
     # Optimize for speed with debug info
     hpx_append_flag(-O2 LANGUAGES CXX Fortran)
->>>>>>> 3ef933a3
 
     # Generate debugging information
-    hpx_append_flag(-Zi LANGUAGES CXX)
-
-<<<<<<< HEAD
-    # Keep the frame pointer
-    hpx_append_flag(-Oy- LANGUAGES CXX)
-
-    # Don't inline functions
-    hpx_append_flag(-Ob0 LANGUAGES CXX)
-
-    # Use multi-threaded debug runtime
-    hpx_append_flag(-MDd LANGUAGES CXX)
-=======
+    hpx_append_flag(-Zi LANGUAGES CXX Fortran)
+
     # Use multi-threaded debug runtime
     hpx_append_flag(-MD LANGUAGES CXX Fortran)
->>>>>>> 3ef933a3
   elseif("${CMAKE_BUILD_TYPE}" STREQUAL "MinSizeRel")
     # Optimize for size
-    hpx_append_flag(-O1 LANGUAGES CXX)
+    hpx_append_flag(-O1 LANGUAGES CXX Fortran)
 
     # Use multi-threaded runtime
-    hpx_append_flag(-MD LANGUAGES CXX)
+    hpx_append_flag(-MD LANGUAGES CXX Fortran)
   elseif("${CMAKE_BUILD_TYPE}" STREQUAL "Release")
     # Optimize for speed
-<<<<<<< HEAD
-    hpx_append_flag(-O2 LANGUAGES CXX)
-
-    # Use multi-threaded runtime
-    hpx_append_flag(-MD LANGUAGES CXX)
-=======
     hpx_append_flag(-Ox LANGUAGES CXX Fortran)
 
     # Use multi-threaded runtime
@@ -636,7 +581,6 @@
 
     # Use full programm optimization (FPO)
     hpx_append_flag(-GL LANGUAGES CXX Fortran)
->>>>>>> 3ef933a3
   endif()
 
   # Exceptions
@@ -649,9 +593,7 @@
   hpx_append_flag(-MP)
 
   # Increase the maximum size of object file sections
-  hpx_append_flag(-bigobj LANGUAGES CXX)
-
-  set(hpx_RUNTIME_LIBRARIES ${hpx_RUNTIME_LIBRARIES} psapi)
+  hpx_append_flag(-bigobj LANGUAGES CXX Fortran)
 
   set(hpx_RUNTIME_LIBRARIES ${hpx_RUNTIME_LIBRARIES} psapi)
 
@@ -717,7 +659,7 @@
     hpx_append_flag(-W3)
 
     # According to the ifort Windows manual, W3 isn't supported
-    hpx_append_flag(-W1 LANGUAGES)
+    hpx_append_flag(-W1 LANGUAGES Fortran)
   endif()
 
   # Display full paths in diagnostics
@@ -757,49 +699,43 @@
 
   if("${CMAKE_BUILD_TYPE}" STREQUAL "Debug")
     # No optimizations
-    hpx_use_flag_if_available(-O0 LANGUAGES CXX)
+    hpx_use_flag_if_available(-O0 LANGUAGES CXX Fortran)
 
     # Generate debugging information
-    hpx_use_flag_if_available(-g LANGUAGES CXX)
+    hpx_use_flag_if_available(-g LANGUAGES CXX Fortran)
 
     # Keep the frame pointer
-    hpx_use_flag_if_available(-fno-omit-frame-pointer LANGUAGES CXX)
+    hpx_use_flag_if_available(-fno-omit-frame-pointer LANGUAGES CXX Fortran)
 
     # Don't inline functions
-    hpx_use_flag_if_available(-fno-inline LANGUAGES CXX)
+    hpx_use_flag_if_available(-fno-inline LANGUAGES CXX Fortran)
   elseif("${CMAKE_BUILD_TYPE}" STREQUAL "RelWithDebInfo")
     # Optimize for speed
-    hpx_use_flag_if_available(-O3 LANGUAGES CXX)
+    hpx_use_flag_if_available(-O3 LANGUAGES CXX Fortran)
 
     # Generate debugging information
-    hpx_use_flag_if_available(-g LANGUAGES CXX)
-
-<<<<<<< HEAD
-    # Keep the frame pointer
-    hpx_use_flag_if_available(-fno-omit-frame-pointer LANGUAGES CXX)
-
-=======
->>>>>>> 3ef933a3
+    hpx_use_flag_if_available(-g LANGUAGES CXX Fortran)
+
     # Don't inline functions
-    hpx_use_flag_if_available(-fno-inline LANGUAGES CXX)
+    hpx_use_flag_if_available(-fno-inline LANGUAGES CXX Fortran)
 
     # No tail call optimizations
-    hpx_use_flag_if_available(-fno-optimize-sibling-calls LANGUAGES CXX)
+    hpx_use_flag_if_available(-fno-optimize-sibling-calls LANGUAGES CXX Fortran)
 
     # Don't allocate registers for wide types (e.g. 128bit ints) independently
-    hpx_use_flag_if_available(-fno-split-wide-types LANGUAGES CXX)
+    hpx_use_flag_if_available(-fno-split-wide-types LANGUAGES CXX Fortran)
 
     # Disable register allocation webs, which make debugging impossible
-    hpx_use_flag_if_available(-fno-web LANGUAGES CXX)
+    hpx_use_flag_if_available(-fno-web LANGUAGES CXX Fortran)
 
     # Disable register renaming
-    hpx_use_flag_if_available(-fno-rename-registers LANGUAGES CXX)
+    hpx_use_flag_if_available(-fno-rename-registers LANGUAGES CXX Fortran)
   elseif("${CMAKE_BUILD_TYPE}" STREQUAL "MinSizeRel")
     # Optimize for size
-    hpx_use_flag_if_available(-Os LANGUAGES CXX)
+    hpx_use_flag_if_available(-Os LANGUAGES CXX Fortran)
   elseif("${CMAKE_BUILD_TYPE}" STREQUAL "Release")
     # Optimize for speed
-    hpx_use_flag_if_available(-O3 LANGUAGES CXX)
+    hpx_use_flag_if_available(-O3 LANGUAGES CXX Fortran)
   endif()
 
   ##############################################################################
@@ -807,7 +743,7 @@
   ##############################################################################
   if(HPX_STACKTRACES)
     # Export all visible symbols, not just those that are used
-    hpx_use_flag_if_available(-rdynamic LANGUAGES CXX)
+    hpx_use_flag_if_available(-rdynamic LANGUAGES CXX Fortran)
   endif()
 
   ##############################################################################
@@ -854,8 +790,8 @@
   # Diagnostics
   ##############################################################################
   if(HPX_WARNINGS)
-    hpx_use_flag_if_available(-Wall LANGUAGES CXX)
-    hpx_use_flag_if_available(-Wno-strict-aliasing LANGUAGES CXX)
+    hpx_use_flag_if_available(-Wall LANGUAGES CXX Fortran)
+    hpx_use_flag_if_available(-Wno-strict-aliasing LANGUAGES CXX Fortran)
     hpx_use_flag_if_available(-Wsign-promo)
   endif()
 
@@ -867,20 +803,13 @@
   hpx_use_flag_if_available(-Werror=return-type)
 
   # Show the flags that toggle each warning
-  hpx_use_flag_if_available(-fdiagnostics-show-option LANGUAGES CXX)
+  hpx_use_flag_if_available(-fdiagnostics-show-option LANGUAGES CXX Fortran)
 
   # We get false positives all over the place with this. Also, detection for
   # this flag fails with GCC 4.4 and 4.5.
   if(040600 LESS ${GCC_VERSION} OR 040600 EQUAL ${GCC_VERSION})
     hpx_use_flag_if_available(-Wno-unused-but-set-parameter)
     hpx_use_flag_if_available(-Wno-unused-but-set-variable)
-  endif()
-
-  # We get false positives all over the place with this. Also, detection for
-  # this flag fails with GCC 4.4 and 4.5.
-  if(040600 LESS ${GCC_VERSION} OR 040600 EQUAL ${GCC_VERSION})
-    hpx_use_flag_if_available(-Wno-unused-but-set-parameter)
-    hpx_use_flag_if_available(-Wno-unused-but-set-variable)
 
     # Uninitialized variables are bad, earlier compilers issue spurious warnings
     hpx_use_flag_if_available(-Werror=uninitialized)
@@ -889,18 +818,6 @@
   # Silence warning about __sync_fetch_and_nand changing semantics
   hpx_use_flag_if_available(-Wno-sync-nand)
 
-<<<<<<< HEAD
-  option(HPX_ELF_HIDDEN_VISIBILITY
-    "Use -fvisibility=hidden for Release and MinSizeRel builds (default: ON)" ON)
-
-  if(HPX_ELF_HIDDEN_VISIBILITY)
-    if("${CMAKE_BUILD_TYPE}" STREQUAL "MinSizeRel" OR
-       "${CMAKE_BUILD_TYPE}" STREQUAL "Release")
-      add_definitions(-DHPX_ELF_HIDDEN_VISIBILITY)
-      add_definitions(-DBOOST_COROUTINE_GCC_HAVE_VISIBILITY)
-      add_definitions(-DBOOST_PLUGIN_GCC_HAVE_VISIBILITY)
-      hpx_use_flag_if_available(-fvisibility=hidden LANGUAGES CXX)
-=======
   ##############################################################################
   # GCC-only configuration
   ##############################################################################
@@ -919,23 +836,22 @@
           hpx_use_flag_if_available(-fvisibility=hidden LANGUAGES CXX Fortran)
         endif()
       endif()
->>>>>>> 3ef933a3
-    endif()
-  endif()
-  
+    endif()
+  endif()
+
   ##############################################################################
   # x86-64 specific configuration
   ##############################################################################
   # GCC's -march=native will automatically tune generated code for the host
   # environment. This is available on newish versions of GCC only (4.3ish). If
   # this flag is used, the generated binaries will be less portable.
-  hpx_use_flag_if_available(-march=native LANGUAGES CXX)
+  hpx_use_flag_if_available(-march=native LANGUAGES CXX Fortran)
 
   # cmpxchg16b is an x86-64 extension present on most newer x86-64 machines.
   # It allows us to do double quadword (128bit) atomic compare and swap
   # operations, which is AWESOME. Note that early x86-64 processors do lack
   # this instruction.
-  hpx_use_flag_if_available(-mcx16 LANGUAGES CXX)
+  hpx_use_flag_if_available(-mcx16 LANGUAGES CXX Fortran)
 
   if(HPX_CXX_FLAG_MCX16)
     add_definitions(-DHPX_HAVE_GNU_SYNC_16)
@@ -964,7 +880,7 @@
                 BOOST_ATOMIC_HAVE_SSE2)
 
   if(HPX_SSE2)
-    hpx_use_flag_if_available(-msse2 LANGUAGES CXX)
+    hpx_use_flag_if_available(-msse2 LANGUAGES CXX Fortran)
   endif()
 
   # rdtsc is an x86 instruction that reads the value of a CPU time stamp
@@ -990,11 +906,6 @@
 
   hpx_use_flag_if_available(-pthread)
 
-<<<<<<< HEAD
-  if(NOT HPX_MALLOC)
-    set(HPX_MALLOC "TCMalloc")
-  endif() 
-=======
   set(HPX_GOOGLE_PERFTOOLS ON CACHE BOOL "Compile HPX with google perftools" FORCE)
 
   if(HPX_GOOGLE_PERFTOOLS)
@@ -1013,7 +924,6 @@
   if(NOT HPX_MALLOC)
     set(HPX_MALLOC "TCMalloc")
   endif()
->>>>>>> 3ef933a3
 
   find_package(HPX_TCMalloc)
   find_package(HPX_Jemalloc)
@@ -1106,45 +1016,6 @@
   add_subdirectory(runtime)
 endif()
 
-<<<<<<< HEAD
-################################################################################
-# installation instructions
-################################################################################
-install( # install all hpx header files
-  DIRECTORY hpx/
-  DESTINATION include/hpx
-  COMPONENT core
-  FILES_MATCHING PATTERN "*.hpp"
-  PATTERN ".svn" EXCLUDE
-  PATTERN ".git" EXCLUDE
-  PATTERN "CMakeFiles" EXCLUDE
-  PATTERN "CTestFiles" EXCLUDE)
-
-install( # install all hpx cmake utility files
-  DIRECTORY cmake/
-  DESTINATION share/hpx/cmake
-  COMPONENT core
-  PATTERN ".svn" EXCLUDE
-  PATTERN ".git" EXCLUDE)
-
-install( # install external dependencies
-  DIRECTORY external/cache/boost
-            external/coroutine/boost
-            external/atomic/boost
-            external/endian/boost
-            external/lockfree/boost
-            external/logging/boost
-            external/plugin/boost
-  DESTINATION include
-  COMPONENT core
-  FILES_MATCHING PATTERN "*.hpp"
-  PATTERN ".svn" EXCLUDE
-  PATTERN ".git" EXCLUDE)
-
-if(HPX_INTERNAL_CHRONO AND ${BOOST_MINOR_VERSION} LESS 47)
-  install( # install Boost.Chrono headers if we're using our internal version
-    DIRECTORY external/chrono/boost
-=======
 hpx_option(HPX_BUILD_TOOLS BOOL "Build HPX tools (default: OFF)" OFF ADVANCED)
 
 if(HPX_BUILD_TOOLS)
@@ -1219,7 +1090,6 @@
               external/logging/boost
               external/plugin/boost
               external/serialization/boost
->>>>>>> 3ef933a3
     DESTINATION include
     COMPONENT core
     FILES_MATCHING PATTERN "*.hpp"
